/*
 * Licensed to the Apache Software Foundation (ASF) under one or more
 * contributor license agreements.  See the NOTICE file distributed with
 * this work for additional information regarding copyright ownership.
 * The ASF licenses this file to You under the Apache License, Version 2.0
 * (the "License"); you may not use this file except in compliance with
 * the License.  You may obtain a copy of the License at
 *
 *    http://www.apache.org/licenses/LICENSE-2.0
 *
 * Unless required by applicable law or agreed to in writing, software
 * distributed under the License is distributed on an "AS IS" BASIS,
 * WITHOUT WARRANTIES OR CONDITIONS OF ANY KIND, either express or implied.
 * See the License for the specific language governing permissions and
 * limitations under the License.
 */

package org.apache.spark.sql.errors

import java.io.{FileNotFoundException, IOException}
import java.lang.reflect.InvocationTargetException
import java.net.{URISyntaxException, URL}
import java.sql.{SQLException, SQLFeatureNotSupportedException}
import java.time.{DateTimeException, LocalDate}
import java.time.temporal.ChronoField
import java.util.ConcurrentModificationException
import java.util.concurrent.TimeoutException

import com.fasterxml.jackson.core.JsonToken
import org.apache.hadoop.fs.{FileAlreadyExistsException, FileStatus, Path}
import org.apache.hadoop.fs.permission.FsPermission
import org.codehaus.commons.compiler.{CompileException, InternalCompilerException}

import org.apache.spark.{Partition, SparkArithmeticException, SparkException, SparkUpgradeException}
import org.apache.spark.executor.CommitDeniedException
import org.apache.spark.launcher.SparkLauncher
import org.apache.spark.memory.SparkOutOfMemoryError
import org.apache.spark.sql.catalyst.ScalaReflection.Schema
import org.apache.spark.sql.catalyst.WalkedTypePath
import org.apache.spark.sql.catalyst.analysis.UnresolvedGenerator
import org.apache.spark.sql.catalyst.catalog.{CatalogDatabase, CatalogTable}
import org.apache.spark.sql.catalyst.expressions.{AttributeReference, Expression, UnevaluableAggregate}
import org.apache.spark.sql.catalyst.parser.ParseException
import org.apache.spark.sql.catalyst.plans.JoinType
import org.apache.spark.sql.catalyst.plans.logical.{DomainJoin, LogicalPlan}
import org.apache.spark.sql.catalyst.plans.logical.statsEstimation.ValueInterval
import org.apache.spark.sql.catalyst.trees.TreeNode
import org.apache.spark.sql.catalyst.util.{sideBySide, BadRecordException, FailFastMode}
import org.apache.spark.sql.connector.catalog.{CatalogNotFoundException, Identifier, Table, TableProvider}
import org.apache.spark.sql.connector.catalog.CatalogV2Implicits._
import org.apache.spark.sql.connector.expressions.Transform
import org.apache.spark.sql.execution.QueryExecutionException
import org.apache.spark.sql.internal.SQLConf
import org.apache.spark.sql.internal.StaticSQLConf.GLOBAL_TEMP_DATABASE
import org.apache.spark.sql.streaming.OutputMode
import org.apache.spark.sql.types._
import org.apache.spark.unsafe.array.ByteArrayMethods
import org.apache.spark.unsafe.types.UTF8String
import org.apache.spark.util.CircularBuffer

/**
 * Object for grouping error messages from (most) exceptions thrown during query execution.
 * This does not include exceptions thrown during the eager execution of commands, which are
 * grouped into [[QueryCompilationErrors]].
 */
object QueryExecutionErrors {

  def columnChangeUnsupportedError(): Throwable = {
    new UnsupportedOperationException("Please add an implementation for a column change here")
  }

  def logicalHintOperatorNotRemovedDuringAnalysisError(): Throwable = {
    new IllegalStateException(
      "Internal error: logical hint operator should have been removed during analysis")
  }

  def cannotEvaluateExpressionError(expression: Expression): Throwable = {
    new UnsupportedOperationException(s"Cannot evaluate expression: $expression")
  }

  def cannotGenerateCodeForExpressionError(expression: Expression): Throwable = {
    new UnsupportedOperationException(s"Cannot generate code for expression: $expression")
  }

  def cannotTerminateGeneratorError(generator: UnresolvedGenerator): Throwable = {
    new UnsupportedOperationException(s"Cannot terminate expression: $generator")
  }

  def castingCauseOverflowError(t: Any, targetType: String): ArithmeticException = {
    new ArithmeticException(s"Casting $t to $targetType causes overflow")
  }

  def cannotChangeDecimalPrecisionError(
      value: Decimal, decimalPrecision: Int, decimalScale: Int): ArithmeticException = {
    new ArithmeticException(s"${value.toDebugString} cannot be represented as " +
      s"Decimal($decimalPrecision, $decimalScale).")
  }

  def invalidInputSyntaxForNumericError(s: UTF8String): NumberFormatException = {
    new NumberFormatException(s"invalid input syntax for type numeric: $s")
  }

  def cannotCastFromNullTypeError(to: DataType): Throwable = {
    new SparkException(s"should not directly cast from NullType to $to.")
  }

  def cannotCastError(from: DataType, to: DataType): Throwable = {
    new SparkException(s"Cannot cast $from to $to.")
  }

  def cannotParseDecimalError(): Throwable = {
    new IllegalArgumentException("Cannot parse any decimal")
  }

  def simpleStringWithNodeIdUnsupportedError(nodeName: String): Throwable = {
    new UnsupportedOperationException(s"$nodeName does not implement simpleStringWithNodeId")
  }

  def evaluateUnevaluableAggregateUnsupportedError(
      methodName: String, unEvaluable: UnevaluableAggregate): Throwable = {
    new UnsupportedOperationException(s"Cannot evaluate $methodName: $unEvaluable")
  }

  def dataTypeUnsupportedError(dt: DataType): Throwable = {
    new SparkException(s"Unsupported data type $dt")
  }

  def dataTypeUnsupportedError(dataType: String, failure: String): Throwable = {
    new IllegalArgumentException(s"Unsupported dataType: $dataType, $failure")
  }

  def failedExecuteUserDefinedFunctionError(funcCls: String, inputTypes: String,
      outputType: String, e: Throwable): Throwable = {
    new SparkException(
      s"Failed to execute user defined function ($funcCls: ($inputTypes) => $outputType)", e)
  }

  def divideByZeroError(): ArithmeticException = {
    new SparkArithmeticException("DIVIDE_BY_ZERO", Seq.empty)
  }

  def invalidArrayIndexError(index: Int, numElements: Int): ArrayIndexOutOfBoundsException = {
    new ArrayIndexOutOfBoundsException(s"Invalid index: $index, numElements: $numElements")
  }

  def mapKeyNotExistError(key: Any): NoSuchElementException = {
    new NoSuchElementException(s"Key $key does not exist.")
  }

  def rowFromCSVParserNotExpectedError(): Throwable = {
    new IllegalArgumentException("Expected one row from CSV parser.")
  }

  def inputTypeUnsupportedError(dataType: DataType): Throwable = {
    new IllegalArgumentException(s"Unsupported input type ${dataType.catalogString}")
  }

  def invalidFractionOfSecondError(): DateTimeException = {
    new DateTimeException("The fraction of sec must be zero. Valid range is [0, 60].")
  }

  def overflowInSumOfDecimalError(): ArithmeticException = {
    new ArithmeticException("Overflow in sum of decimals.")
  }

  def overflowInIntegralDivideError(): ArithmeticException = {
    new ArithmeticException("Overflow in integral divide.")
  }

  def mapSizeExceedArraySizeWhenZipMapError(size: Int): RuntimeException = {
    new RuntimeException(s"Unsuccessful try to zip maps with $size " +
      "unique keys due to exceeding the array size limit " +
      s"${ByteArrayMethods.MAX_ROUNDED_ARRAY_LENGTH}.")
  }

  def copyNullFieldNotAllowedError(): Throwable = {
    new IllegalStateException("Do not attempt to copy a null field")
  }

  def literalTypeUnsupportedError(v: Any): RuntimeException = {
    new RuntimeException(s"Unsupported literal type ${v.getClass} $v")
  }

  def noDefaultForDataTypeError(dataType: DataType): RuntimeException = {
    new RuntimeException(s"no default for type $dataType")
  }

  def doGenCodeOfAliasShouldNotBeCalledError(): Throwable = {
    new IllegalStateException("Alias.doGenCode should not be called.")
  }

  def orderedOperationUnsupportedByDataTypeError(dataType: DataType): Throwable = {
    new IllegalArgumentException(s"Type $dataType does not support ordered operations")
  }

  def regexGroupIndexLessThanZeroError(): Throwable = {
    new IllegalArgumentException("The specified group index cannot be less than zero")
  }

  def regexGroupIndexExceedGroupCountError(
      groupCount: Int, groupIndex: Int): Throwable = {
    new IllegalArgumentException(
      s"Regex group count is $groupCount, but the specified group index is $groupIndex")
  }

  def invalidUrlError(url: UTF8String, e: URISyntaxException): Throwable = {
    new IllegalArgumentException(s"Find an invaild url string ${url.toString}", e)
  }

  def dataTypeOperationUnsupportedError(): Throwable = {
    new UnsupportedOperationException("dataType")
  }

  def mergeUnsupportedByWindowFunctionError(): Throwable = {
    new UnsupportedOperationException("Window Functions do not support merging.")
  }

  def dataTypeUnexpectedError(dataType: DataType): Throwable = {
    new UnsupportedOperationException(s"Unexpected data type ${dataType.catalogString}")
  }

  def typeUnsupportedError(dataType: DataType): Throwable = {
    new IllegalArgumentException(s"Unexpected type $dataType")
  }

  def negativeValueUnexpectedError(frequencyExpression : Expression): Throwable = {
    new SparkException(s"Negative values found in ${frequencyExpression.sql}")
  }

  def addNewFunctionMismatchedWithFunctionError(funcName: String): Throwable = {
    new IllegalArgumentException(s"$funcName is not matched at addNewFunction")
  }

  def cannotGenerateCodeForUncomparableTypeError(
      codeType: String, dataType: DataType): Throwable = {
    new IllegalArgumentException(
      s"cannot generate $codeType code for un-comparable type: ${dataType.catalogString}")
  }

  def cannotGenerateCodeForUnsupportedTypeError(dataType: DataType): Throwable = {
    new IllegalArgumentException(s"cannot generate code for unsupported type: $dataType")
  }

  def cannotInterpolateClassIntoCodeBlockError(arg: Any): Throwable = {
    new IllegalArgumentException(
      s"Can not interpolate ${arg.getClass.getName} into code block.")
  }

  def customCollectionClsNotResolvedError(): Throwable = {
    new UnsupportedOperationException("not resolved")
  }

  def classUnsupportedByMapObjectsError(cls: Class[_]): RuntimeException = {
    new RuntimeException(s"class `${cls.getName}` is not supported by `MapObjects` as " +
      "resulting collection.")
  }

  def nullAsMapKeyNotAllowedError(): RuntimeException = {
    new RuntimeException("Cannot use null as map key!")
  }

  def methodNotDeclaredError(name: String): Throwable = {
    new NoSuchMethodException(s"""A method named "$name" is not declared """ +
      "in any enclosing class nor any supertype")
  }

  def constructorNotFoundError(cls: String): Throwable = {
    new RuntimeException(s"Couldn't find a valid constructor on $cls")
  }

  def primaryConstructorNotFoundError(cls: Class[_]): Throwable = {
    new RuntimeException(s"Couldn't find a primary constructor on $cls")
  }

  def unsupportedNaturalJoinTypeError(joinType: JoinType): Throwable = {
    new RuntimeException("Unsupported natural join type " + joinType)
  }

  def notExpectedUnresolvedEncoderError(attr: AttributeReference): Throwable = {
    new RuntimeException(s"Unresolved encoder expected, but $attr was found.")
  }

  def unsupportedEncoderError(): Throwable = {
    new RuntimeException("Only expression encoders are supported for now.")
  }

  def notOverrideExpectedMethodsError(className: String, m1: String, m2: String): Throwable = {
    new RuntimeException(s"$className must override either $m1 or $m2")
  }

  def failToConvertValueToJsonError(value: AnyRef, cls: Class[_], dataType: DataType): Throwable = {
    new RuntimeException(s"Failed to convert value $value (class of $cls) " +
      s"with the type of $dataType to JSON.")
  }

  def unexpectedOperatorInCorrelatedSubquery(op: LogicalPlan, pos: String = ""): Throwable = {
    new RuntimeException(s"Unexpected operator $op in correlated subquery" + pos)
  }

  def unreachableError(err: String = ""): Throwable = {
    new RuntimeException("This line should be unreachable" + err)
  }

  def unsupportedRoundingMode(roundMode: BigDecimal.RoundingMode.Value): Throwable = {
    new RuntimeException(s"Not supported rounding mode: $roundMode")
  }

  def resolveCannotHandleNestedSchema(plan: LogicalPlan): Throwable = {
    new RuntimeException(s"Can not handle nested schema yet...  plan $plan")
  }

  def inputExternalRowCannotBeNullError(): RuntimeException = {
    new RuntimeException("The input external row cannot be null.")
  }

  def fieldCannotBeNullMsg(index: Int, fieldName: String): String = {
    s"The ${index}th field '$fieldName' of input row cannot be null."
  }

  def fieldCannotBeNullError(index: Int, fieldName: String): RuntimeException = {
    new RuntimeException(fieldCannotBeNullMsg(index, fieldName))
  }

  def unableToCreateDatabaseAsFailedToCreateDirectoryError(
      dbDefinition: CatalogDatabase, e: IOException): Throwable = {
    new SparkException(s"Unable to create database ${dbDefinition.name} as failed " +
      s"to create its directory ${dbDefinition.locationUri}", e)
  }

  def unableToDropDatabaseAsFailedToDeleteDirectoryError(
      dbDefinition: CatalogDatabase, e: IOException): Throwable = {
    new SparkException(s"Unable to drop database ${dbDefinition.name} as failed " +
      s"to delete its directory ${dbDefinition.locationUri}", e)
  }

  def unableToCreateTableAsFailedToCreateDirectoryError(
      table: String, defaultTableLocation: Path, e: IOException): Throwable = {
    new SparkException(s"Unable to create table $table as failed " +
      s"to create its directory $defaultTableLocation", e)
  }

  def unableToDeletePartitionPathError(partitionPath: Path, e: IOException): Throwable = {
    new SparkException(s"Unable to delete partition path $partitionPath", e)
  }

  def unableToDropTableAsFailedToDeleteDirectoryError(
      table: String, dir: Path, e: IOException): Throwable = {
    new SparkException(s"Unable to drop table $table as failed " +
      s"to delete its directory $dir", e)
  }

  def unableToRenameTableAsFailedToRenameDirectoryError(
      oldName: String, newName: String, oldDir: Path, e: IOException): Throwable = {
    new SparkException(s"Unable to rename table $oldName to $newName as failed " +
      s"to rename its directory $oldDir", e)
  }

  def unableToCreatePartitionPathError(partitionPath: Path, e: IOException): Throwable = {
    new SparkException(s"Unable to create partition path $partitionPath", e)
  }

  def unableToRenamePartitionPathError(oldPartPath: Path, e: IOException): Throwable = {
    new SparkException(s"Unable to rename partition path $oldPartPath", e)
  }

  def methodNotImplementedError(methodName: String): Throwable = {
    new UnsupportedOperationException(s"$methodName is not implemented")
  }

  def tableStatsNotSpecifiedError(): Throwable = {
    new IllegalStateException("table stats must be specified.")
  }

  def unaryMinusCauseOverflowError(originValue: AnyVal): ArithmeticException = {
    new ArithmeticException(s"- $originValue caused overflow.")
  }

  def binaryArithmeticCauseOverflowError(
      eval1: Short, symbol: String, eval2: Short): ArithmeticException = {
    new ArithmeticException(s"$eval1 $symbol $eval2 caused overflow.")
  }

  def failedSplitSubExpressionMsg(length: Int): String = {
    "Failed to split subexpression code into small functions because " +
      s"the parameter length of at least one split function went over the JVM limit: $length"
  }

  def failedSplitSubExpressionError(length: Int): Throwable = {
    new IllegalStateException(failedSplitSubExpressionMsg(length))
  }

  def failedToCompileMsg(e: Exception): String = {
    s"failed to compile: $e"
  }

  def internalCompilerError(e: InternalCompilerException): Throwable = {
    new InternalCompilerException(failedToCompileMsg(e), e)
  }

  def compilerError(e: CompileException): Throwable = {
    new CompileException(failedToCompileMsg(e), e.getLocation)
  }

  def unsupportedTableChangeError(e: IllegalArgumentException): Throwable = {
    new SparkException(s"Unsupported table change: ${e.getMessage}", e)
  }

  def notADatasourceRDDPartitionError(split: Partition): Throwable = {
    new SparkException(s"[BUG] Not a DataSourceRDDPartition: $split")
  }

  def dataPathNotSpecifiedError(): Throwable = {
    new IllegalArgumentException("'path' is not specified")
  }

  def createStreamingSourceNotSpecifySchemaError(): Throwable = {
    new IllegalArgumentException(
      s"""
         |Schema must be specified when creating a streaming source DataFrame. If some
         |files already exist in the directory, then depending on the file format you
         |may be able to create a static DataFrame on that directory with
         |'spark.read.load(directory)' and infer schema from it.
       """.stripMargin)
  }

  def streamedOperatorUnsupportedByDataSourceError(
      className: String, operator: String): Throwable = {
    new UnsupportedOperationException(
      s"Data source $className does not support streamed $operator")
  }

  def multiplePathsSpecifiedError(allPaths: Seq[String]): Throwable = {
    new IllegalArgumentException("Expected exactly one path to be specified, but " +
      s"got: ${allPaths.mkString(", ")}")
  }

  def failedToFindDataSourceError(provider: String, error: Throwable): Throwable = {
    new ClassNotFoundException(
      s"""
         |Failed to find data source: $provider. Please find packages at
         |http://spark.apache.org/third-party-projects.html
       """.stripMargin, error)
  }

  def removedClassInSpark2Error(className: String, e: Throwable): Throwable = {
    new ClassNotFoundException(s"$className was removed in Spark 2.0. " +
      "Please check if your library is compatible with Spark 2.0", e)
  }

  def incompatibleDataSourceRegisterError(e: Throwable): Throwable = {
    new ClassNotFoundException(
      s"""
         |Detected an incompatible DataSourceRegister. Please remove the incompatible
         |library from classpath or upgrade it. Error: ${e.getMessage}
       """.stripMargin, e)
  }

  def unrecognizedFileFormatError(format: String): Throwable = {
    new IllegalStateException(s"unrecognized format $format")
  }

  def sparkUpgradeInReadingDatesError(
      format: String, config: String, option: String): SparkUpgradeException = {
    new SparkUpgradeException("3.0",
      s"""
         |reading dates before 1582-10-15 or timestamps before 1900-01-01T00:00:00Z from $format
         |files can be ambiguous, as the files may be written by Spark 2.x or legacy versions of
         |Hive, which uses a legacy hybrid calendar that is different from Spark 3.0+'s Proleptic
         |Gregorian calendar. See more details in SPARK-31404. You can set the SQL config
         |'$config' or the datasource option '$option' to 'LEGACY' to rebase the datetime values
         |w.r.t. the calendar difference during reading. To read the datetime values as it is,
         |set the SQL config '$config' or the datasource option '$option' to 'CORRECTED'.
       """.stripMargin, null)
  }

  def sparkUpgradeInWritingDatesError(format: String, config: String): SparkUpgradeException = {
    new SparkUpgradeException("3.0",
      s"""
         |writing dates before 1582-10-15 or timestamps before 1900-01-01T00:00:00Z into $format
         |files can be dangerous, as the files may be read by Spark 2.x or legacy versions of Hive
         |later, which uses a legacy hybrid calendar that is different from Spark 3.0+'s Proleptic
         |Gregorian calendar. See more details in SPARK-31404. You can set $config to 'LEGACY' to
         |rebase the datetime values w.r.t. the calendar difference during writing, to get maximum
         |interoperability. Or set $config to 'CORRECTED' to write the datetime values as it is,
         |if you are 100% sure that the written files will only be read by Spark 3.0+ or other
         |systems that use Proleptic Gregorian calendar.
       """.stripMargin, null)
  }

  def buildReaderUnsupportedForFileFormatError(format: String): Throwable = {
    new UnsupportedOperationException(s"buildReader is not supported for $format")
  }

  def jobAbortedError(cause: Throwable): Throwable = {
    new SparkException("Job aborted.", cause)
  }

  def taskFailedWhileWritingRowsError(cause: Throwable): Throwable = {
    new SparkException("Task failed while writing rows.", cause)
  }

  def readCurrentFileNotFoundError(e: FileNotFoundException): Throwable = {
    new FileNotFoundException(
      s"""
         |${e.getMessage}\n
         |It is possible the underlying files have been updated. You can explicitly invalidate
         |the cache in Spark by running 'REFRESH TABLE tableName' command in SQL or by
         |recreating the Dataset/DataFrame involved.
       """.stripMargin)
  }

  def unsupportedSaveModeError(saveMode: String, pathExists: Boolean): Throwable = {
    new IllegalStateException(s"unsupported save mode $saveMode ($pathExists)")
  }

  def cannotClearOutputDirectoryError(staticPrefixPath: Path): Throwable = {
    new IOException(s"Unable to clear output directory $staticPrefixPath prior to writing to it")
  }

  def cannotClearPartitionDirectoryError(path: Path): Throwable = {
    new IOException(s"Unable to clear partition directory $path prior to writing to it")
  }

  def failedToCastValueToDataTypeForPartitionColumnError(
      value: String, dataType: DataType, columnName: String): Throwable = {
    new RuntimeException(s"Failed to cast value `$value` to " +
      s"`$dataType` for partition column `$columnName`")
  }

  def endOfStreamError(): Throwable = {
    new NoSuchElementException("End of stream")
  }

  def fallbackV1RelationReportsInconsistentSchemaError(
      v2Schema: StructType, v1Schema: StructType): Throwable = {
    new IllegalArgumentException(
      "The fallback v1 relation reports inconsistent schema:\n" +
        "Schema of v2 scan:     " + v2Schema + "\n" +
        "Schema of v1 relation: " + v1Schema)
  }

  def cannotDropNonemptyNamespaceError(namespace: Seq[String]): Throwable = {
    new SparkException(
      s"Cannot drop a non-empty namespace: ${namespace.quoted}. " +
        "Use CASCADE option to drop a non-empty namespace.")
  }

  def noRecordsFromEmptyDataReaderError(): Throwable = {
    new IOException("No records should be returned from EmptyDataReader")
  }

  def fileNotFoundError(e: FileNotFoundException): Throwable = {
    new FileNotFoundException(
      e.getMessage + "\n" +
        "It is possible the underlying files have been updated. " +
        "You can explicitly invalidate the cache in Spark by " +
        "recreating the Dataset/DataFrame involved.")
  }

  def unsupportedSchemaColumnConvertError(
      filePath: String,
      column: String,
      logicalType: String,
      physicalType: String,
      e: Exception): Throwable = {
    val message = "Parquet column cannot be converted in " +
      s"file $filePath. Column: $column, " +
      s"Expected: $logicalType, Found: $physicalType"
    new QueryExecutionException(message, e)
  }

  def cannotReadParquetFilesError(e: Exception): Throwable = {
    val message = "Encounter error while reading parquet files. " +
      "One possible cause: Parquet column cannot be converted in the " +
      "corresponding files. Details: "
    new QueryExecutionException(message, e)
  }

  def cannotCreateColumnarReaderError(): Throwable = {
    new UnsupportedOperationException("Cannot create columnar reader.")
  }

  def invalidNamespaceNameError(namespace: Array[String]): Throwable = {
    new IllegalArgumentException(s"Invalid namespace name: ${namespace.quoted}")
  }

  def unsupportedPartitionTransformError(transform: Transform): Throwable = {
    new UnsupportedOperationException(
      s"SessionCatalog does not support partition transform: $transform")
  }

  def missingDatabaseLocationError(): Throwable = {
    new IllegalArgumentException("Missing database location")
  }

  def cannotRemoveReservedPropertyError(property: String): Throwable = {
    new UnsupportedOperationException(s"Cannot remove reserved property: $property")
  }

  def namespaceNotEmptyError(namespace: Array[String]): Throwable = {
    new IllegalStateException(s"Namespace ${namespace.quoted} is not empty")
  }

  def writingJobFailedError(cause: Throwable): Throwable = {
    new SparkException("Writing job failed.", cause)
  }

  def writingJobAbortedError(e: Throwable): Throwable = {
    new SparkException(
      errorClass = "WRITING_JOB_ABORTED",
      messageParameters = Seq.empty,
      cause = e)
  }

  def commitDeniedError(
      partId: Int, taskId: Long, attemptId: Int, stageId: Int, stageAttempt: Int): Throwable = {
    val message = s"Commit denied for partition $partId (task $taskId, attempt $attemptId, " +
      s"stage $stageId.$stageAttempt)"
    new CommitDeniedException(message, stageId, partId, attemptId)
  }

  def unsupportedTableWritesError(ident: Identifier): Throwable = {
    new SparkException(
      s"Table implementation does not support writes: ${ident.quoted}")
  }

  def cannotCreateJDBCTableWithPartitionsError(): Throwable = {
    new UnsupportedOperationException("Cannot create JDBC table with partition")
  }

  def unsupportedUserSpecifiedSchemaError(): Throwable = {
    new UnsupportedOperationException("user-specified schema")
  }

  def writeUnsupportedForBinaryFileDataSourceError(): Throwable = {
    new UnsupportedOperationException("Write is not supported for binary file data source")
  }

  def fileLengthExceedsMaxLengthError(status: FileStatus, maxLength: Int): Throwable = {
    new SparkException(
      s"The length of ${status.getPath} is ${status.getLen}, " +
        s"which exceeds the max length allowed: ${maxLength}.")
  }

  def unsupportedFieldNameError(fieldName: String): Throwable = {
    new RuntimeException(s"Unsupported field name: ${fieldName}")
  }

  def cannotSpecifyBothJdbcTableNameAndQueryError(
      jdbcTableName: String, jdbcQueryString: String): Throwable = {
    new IllegalArgumentException(
      s"Both '$jdbcTableName' and '$jdbcQueryString' can not be specified at the same time.")
  }

  def missingJdbcTableNameAndQueryError(
      jdbcTableName: String, jdbcQueryString: String): Throwable = {
    new IllegalArgumentException(
      s"Option '$jdbcTableName' or '$jdbcQueryString' is required."
    )
  }

  def emptyOptionError(optionName: String): Throwable = {
    new IllegalArgumentException(s"Option `$optionName` can not be empty.")
  }

  def invalidJdbcTxnIsolationLevelError(jdbcTxnIsolationLevel: String, value: String): Throwable = {
    new IllegalArgumentException(
      s"Invalid value `$value` for parameter `$jdbcTxnIsolationLevel`. This can be " +
        "`NONE`, `READ_UNCOMMITTED`, `READ_COMMITTED`, `REPEATABLE_READ` or `SERIALIZABLE`.")
  }

  def cannotGetJdbcTypeError(dt: DataType): Throwable = {
    new IllegalArgumentException(s"Can't get JDBC type for ${dt.catalogString}")
  }

  def unrecognizedSqlTypeError(sqlType: Int): Throwable = {
    new SQLException(s"Unrecognized SQL type $sqlType")
  }

  def unsupportedJdbcTypeError(content: String): Throwable = {
    new SQLException(s"Unsupported type $content")
  }

  def unsupportedArrayElementTypeBasedOnBinaryError(dt: DataType): Throwable = {
    new IllegalArgumentException(s"Unsupported array element " +
      s"type ${dt.catalogString} based on binary")
  }

  def nestedArraysUnsupportedError(): Throwable = {
    new IllegalArgumentException("Nested arrays unsupported")
  }

  def cannotTranslateNonNullValueForFieldError(pos: Int): Throwable = {
    new IllegalArgumentException(s"Can't translate non-null value for field $pos")
  }

  def invalidJdbcNumPartitionsError(n: Int, jdbcNumPartitions: String): Throwable = {
    new IllegalArgumentException(
      s"Invalid value `$n` for parameter `$jdbcNumPartitions` in table writing " +
        "via JDBC. The minimum value is 1.")
  }

  def transactionUnsupportedByJdbcServerError(): Throwable = {
    new SQLFeatureNotSupportedException("The target JDBC server does not support " +
      "transaction and can only support ALTER TABLE with a single action.")
  }

  def dataTypeUnsupportedYetError(dataType: DataType): Throwable = {
    new UnsupportedOperationException(s"$dataType is not supported yet.")
  }

  def unsupportedOperationForDataTypeError(dataType: DataType): Throwable = {
    new UnsupportedOperationException(s"DataType: ${dataType.catalogString}")
  }

  def inputFilterNotFullyConvertibleError(owner: String): Throwable = {
    new SparkException(s"The input filter of $owner should be fully convertible.")
  }

  def cannotReadFooterForFileError(file: Path, e: IOException): Throwable = {
    new SparkException(s"Could not read footer for file: $file", e)
  }

  def cannotReadFooterForFileError(file: FileStatus, e: RuntimeException): Throwable = {
    new IOException(s"Could not read footer for file: $file", e)
  }

  def foundDuplicateFieldInCaseInsensitiveModeError(
      requiredFieldName: String, matchedOrcFields: String): Throwable = {
    new RuntimeException(
      s"""
         |Found duplicate field(s) "$requiredFieldName": $matchedOrcFields
         |in case-insensitive mode
       """.stripMargin.replaceAll("\n", " "))
  }

  def failedToMergeIncompatibleSchemasError(
      left: StructType, right: StructType, e: Throwable): Throwable = {
    new SparkException(s"Failed to merge incompatible schemas $left and $right", e)
  }

  def ddlUnsupportedTemporarilyError(ddl: String): Throwable = {
    new UnsupportedOperationException(s"$ddl is not supported temporarily.")
  }

  def operatingOnCanonicalizationPlanError(): Throwable = {
    new IllegalStateException("operating on canonicalization plan")
  }

  def executeBroadcastTimeoutError(timeout: Long, ex: Option[TimeoutException]): Throwable = {
    new SparkException(
      s"""
         |Could not execute broadcast in $timeout secs. You can increase the timeout
         |for broadcasts via ${SQLConf.BROADCAST_TIMEOUT.key} or disable broadcast join
         |by setting ${SQLConf.AUTO_BROADCASTJOIN_THRESHOLD.key} to -1
       """.stripMargin.replaceAll("\n", " "), ex.getOrElse(null))
  }

  def cannotCompareCostWithTargetCostError(cost: String): Throwable = {
    new IllegalArgumentException(s"Could not compare cost with $cost")
  }

  def unsupportedDataTypeError(dt: String): Throwable = {
    new UnsupportedOperationException(s"Unsupported data type: ${dt}")
  }

  def notSupportTypeError(dataType: DataType): Throwable = {
    new Exception(s"not support type: $dataType")
  }

  def notSupportNonPrimitiveTypeError(): Throwable = {
    new RuntimeException("Not support non-primitive type now")
  }

  def unsupportedTypeError(dataType: DataType): Throwable = {
    new Exception(s"Unsupported type: ${dataType.catalogString}")
  }

  def useDictionaryEncodingWhenDictionaryOverflowError(): Throwable = {
    new IllegalStateException(
      "Dictionary encoding should not be used because of dictionary overflow.")
  }

  def endOfIteratorError(): Throwable = {
    new NoSuchElementException("End of the iterator")
  }

  def cannotAllocateMemoryToGrowBytesToBytesMapError(): Throwable = {
    new IOException("Could not allocate memory to grow BytesToBytesMap")
  }

  def cannotAcquireMemoryToBuildLongHashedRelationError(size: Long, got: Long): Throwable = {
    new SparkException(s"Can't acquire $size bytes memory to build hash relation, " +
      s"got $got bytes")
  }

  def cannotAcquireMemoryToBuildUnsafeHashedRelationError(): Throwable = {
    new SparkOutOfMemoryError("There is not enough memory to build hash map")
  }

  def rowLargerThan256MUnsupportedError(): Throwable = {
    new UnsupportedOperationException("Does not support row that is larger than 256M")
  }

  def cannotBuildHashedRelationWithUniqueKeysExceededError(): Throwable = {
    new UnsupportedOperationException(
      "Cannot build HashedRelation with more than 1/3 billions unique keys")
  }

  def cannotBuildHashedRelationLargerThan8GError(): Throwable = {
    new UnsupportedOperationException(
      "Can not build a HashedRelation that is larger than 8G")
  }

  def failedToPushRowIntoRowQueueError(rowQueue: String): Throwable = {
    new SparkException(s"failed to push a row into $rowQueue")
  }

  def unexpectedWindowFunctionFrameError(frame: String): Throwable = {
    new RuntimeException(s"Unexpected window function frame $frame.")
  }

  def cannotParseStatisticAsPercentileError(
      stats: String, e: NumberFormatException): Throwable = {
    new IllegalArgumentException(s"Unable to parse $stats as a percentile", e)
  }

  def statisticNotRecognizedError(stats: String): Throwable = {
    new IllegalArgumentException(s"$stats is not a recognised statistic")
  }

  def unknownColumnError(unknownColumn: String): Throwable = {
    new IllegalArgumentException(s"Unknown column: $unknownColumn")
  }

  def unexpectedAccumulableUpdateValueError(o: Any): Throwable = {
    new IllegalArgumentException(s"Unexpected: $o")
  }

  def unscaledValueTooLargeForPrecisionError(): Throwable = {
    new ArithmeticException("Unscaled value too large for precision")
  }

  def decimalPrecisionExceedsMaxPrecisionError(precision: Int, maxPrecision: Int): Throwable = {
    new ArithmeticException(
      s"Decimal precision $precision exceeds max precision $maxPrecision")
  }

  def outOfDecimalTypeRangeError(str: UTF8String): Throwable = {
    new ArithmeticException(s"out of decimal type range: $str")
  }

  def unsupportedArrayTypeError(clazz: Class[_]): Throwable = {
    new RuntimeException(s"Do not support array of type $clazz.")
  }

  def unsupportedJavaTypeError(clazz: Class[_]): Throwable = {
    new RuntimeException(s"Do not support type $clazz.")
  }

  def failedParsingStructTypeError(raw: String): Throwable = {
    new RuntimeException(s"Failed parsing ${StructType.simpleString}: $raw")
  }

  def failedMergingFieldsError(leftName: String, rightName: String, e: Throwable): Throwable = {
    new SparkException(s"Failed to merge fields '$leftName' and '$rightName'. ${e.getMessage}")
  }

  def cannotMergeDecimalTypesWithIncompatiblePrecisionAndScaleError(
      leftPrecision: Int, rightPrecision: Int, leftScale: Int, rightScale: Int): Throwable = {
    new SparkException("Failed to merge decimal types with incompatible " +
      s"precision $leftPrecision and $rightPrecision & scale $leftScale and $rightScale")
  }

  def cannotMergeDecimalTypesWithIncompatiblePrecisionError(
      leftPrecision: Int, rightPrecision: Int): Throwable = {
    new SparkException("Failed to merge decimal types with incompatible " +
      s"precision $leftPrecision and $rightPrecision")
  }

  def cannotMergeDecimalTypesWithIncompatibleScaleError(
      leftScale: Int, rightScale: Int): Throwable = {
    new SparkException("Failed to merge decimal types with incompatible " +
      s"scala $leftScale and $rightScale")
  }

  def cannotMergeIncompatibleDataTypesError(left: DataType, right: DataType): Throwable = {
    new SparkException(s"Failed to merge incompatible data types ${left.catalogString}" +
      s" and ${right.catalogString}")
  }

  def exceedMapSizeLimitError(size: Int): Throwable = {
    new RuntimeException(s"Unsuccessful attempt to build maps with $size elements " +
      s"due to exceeding the map size limit ${ByteArrayMethods.MAX_ROUNDED_ARRAY_LENGTH}.")
  }

  def duplicateMapKeyFoundError(key: Any): Throwable = {
    new RuntimeException(s"Duplicate map key $key was found, please check the input " +
      "data. If you want to remove the duplicated keys, you can set " +
      s"${SQLConf.MAP_KEY_DEDUP_POLICY.key} to ${SQLConf.MapKeyDedupPolicy.LAST_WIN} so that " +
      "the key inserted at last takes precedence.")
  }

  def mapDataKeyArrayLengthDiffersFromValueArrayLengthError(): Throwable = {
    new RuntimeException("The key array and value array of MapData must have the same length.")
  }

  def fieldDiffersFromDerivedLocalDateError(
      field: ChronoField, actual: Int, expected: Int, candidate: LocalDate): Throwable = {
    new DateTimeException(s"Conflict found: Field $field $actual differs from" +
      s" $field $expected derived from $candidate")
  }

  def failToParseDateTimeInNewParserError(s: String, e: Throwable): Throwable = {
    new SparkUpgradeException("3.0", s"Fail to parse '$s' in the new parser. You can " +
      s"set ${SQLConf.LEGACY_TIME_PARSER_POLICY.key} to LEGACY to restore the behavior " +
      s"before Spark 3.0, or set to CORRECTED and treat it as an invalid datetime string.", e)
  }

  def failToFormatDateTimeInNewFormatterError(
      resultCandidate: String, e: Throwable): Throwable = {
    new SparkUpgradeException("3.0",
      s"""
         |Fail to format it to '$resultCandidate' in the new formatter. You can set
         |${SQLConf.LEGACY_TIME_PARSER_POLICY.key} to LEGACY to restore the behavior before
         |Spark 3.0, or set to CORRECTED and treat it as an invalid datetime string.
       """.stripMargin.replaceAll("\n", " "), e)
  }

  def failToRecognizePatternAfterUpgradeError(pattern: String, e: Throwable): Throwable = {
    new SparkUpgradeException("3.0", s"Fail to recognize '$pattern' pattern in the" +
      s" DateTimeFormatter. 1) You can set ${SQLConf.LEGACY_TIME_PARSER_POLICY.key} to LEGACY" +
      s" to restore the behavior before Spark 3.0. 2) You can form a valid datetime pattern" +
      s" with the guide from https://spark.apache.org/docs/latest/sql-ref-datetime-pattern.html",
      e)
  }

  def failToRecognizePatternError(pattern: String, e: Throwable): Throwable = {
    new RuntimeException(s"Fail to recognize '$pattern' pattern in the" +
      " DateTimeFormatter. You can form a valid datetime pattern" +
      " with the guide from https://spark.apache.org/docs/latest/sql-ref-datetime-pattern.html",
      e)
  }

  def cannotCastUTF8StringToDataTypeError(s: UTF8String, to: DataType): Throwable = {
    new DateTimeException(s"Cannot cast $s to $to.")
  }

  def registeringStreamingQueryListenerError(e: Exception): Throwable = {
    new SparkException("Exception when registering StreamingQueryListener", e)
  }

  def concurrentQueryInstanceError(): Throwable = {
    new ConcurrentModificationException(
      "Another instance of this query was just started by a concurrent session.")
  }

  def cannotParseJsonArraysAsStructsError(): Throwable = {
    new RuntimeException("Parsing JSON arrays as structs is forbidden.")
  }

  def cannotParseStringAsDataTypeError(str: String, dataType: DataType): Throwable = {
    new RuntimeException(s"Cannot parse $str as ${dataType.catalogString}.")
  }

  def failToParseEmptyStringForDataTypeError(dataType: DataType): Throwable = {
    new RuntimeException(
      s"Failed to parse an empty string for data type ${dataType.catalogString}")
  }

  def failToParseValueForDataTypeError(dataType: DataType, token: JsonToken): Throwable = {
    new RuntimeException(
      s"Failed to parse a value for data type ${dataType.catalogString} (current token: $token).")
  }

  def rootConverterReturnNullError(): Throwable = {
    new RuntimeException("Root converter returned null")
  }

  def cannotHaveCircularReferencesInBeanClassError(clazz: Class[_]): Throwable = {
    new UnsupportedOperationException(
      "Cannot have circular references in bean class, but got the circular reference " +
        s"of class $clazz")
  }

  def cannotHaveCircularReferencesInClassError(t: String): Throwable = {
    new UnsupportedOperationException(
      s"cannot have circular references in class, but got the circular reference of class $t")
  }

  def cannotUseInvalidJavaIdentifierAsFieldNameError(
      fieldName: String, walkedTypePath: WalkedTypePath): Throwable = {
    new UnsupportedOperationException(s"`$fieldName` is not a valid identifier of " +
      s"Java and cannot be used as field name\n$walkedTypePath")
  }

  def cannotFindEncoderForTypeError(
      tpe: String, walkedTypePath: WalkedTypePath): Throwable = {
    new UnsupportedOperationException(s"No Encoder found for $tpe\n$walkedTypePath")
  }

  def attributesForTypeUnsupportedError(schema: Schema): Throwable = {
    new UnsupportedOperationException(s"Attributes for type $schema is not supported")
  }

  def schemaForTypeUnsupportedError(tpe: String): Throwable = {
    new UnsupportedOperationException(s"Schema for type $tpe is not supported")
  }

  def cannotFindConstructorForTypeError(tpe: String): Throwable = {
    new UnsupportedOperationException(
      s"""
         |Unable to find constructor for $tpe.
         |This could happen if $tpe is an interface, or a trait without companion object
         |constructor.
       """.stripMargin.replaceAll("\n", " "))
  }

  def paramExceedOneCharError(paramName: String): Throwable = {
    new RuntimeException(s"$paramName cannot be more than one character")
  }

  def paramIsNotIntegerError(paramName: String, value: String): Throwable = {
    new RuntimeException(s"$paramName should be an integer. Found $value")
  }

  def paramIsNotBooleanValueError(paramName: String): Throwable = {
    new Exception(s"$paramName flag can be true or false")
  }

  def foundNullValueForNotNullableFieldError(name: String): Throwable = {
    new RuntimeException(s"null value found but field $name is not nullable.")
  }

  def malformedCSVRecordError(): Throwable = {
    new RuntimeException("Malformed CSV record")
  }

  def elementsOfTupleExceedLimitError(): Throwable = {
    new UnsupportedOperationException("Due to Scala's limited support of tuple, " +
      "tuple with more than 22 elements are not supported.")
  }

  def expressionDecodingError(e: Exception, expressions: Seq[Expression]): Throwable = {
    new RuntimeException(s"Error while decoding: $e\n" +
      s"${expressions.map(_.simpleString(SQLConf.get.maxToStringFields)).mkString("\n")}", e)
  }

  def expressionEncodingError(e: Exception, expressions: Seq[Expression]): Throwable = {
    new RuntimeException(s"Error while encoding: $e\n" +
      s"${expressions.map(_.simpleString(SQLConf.get.maxToStringFields)).mkString("\n")}", e)
  }

  def classHasUnexpectedSerializerError(clsName: String, objSerializer: Expression): Throwable = {
    new RuntimeException(s"class $clsName has unexpected serializer: $objSerializer")
  }

  def cannotGetOuterPointerForInnerClassError(innerCls: Class[_]): Throwable = {
    new RuntimeException(s"Failed to get outer pointer for ${innerCls.getName}")
  }

  def userDefinedTypeNotAnnotatedAndRegisteredError(udt: UserDefinedType[_]): Throwable = {
    new SparkException(s"${udt.userClass.getName} is not annotated with " +
      "SQLUserDefinedType nor registered with UDTRegistration.}")
  }

  def invalidInputSyntaxForBooleanError(s: UTF8String): UnsupportedOperationException = {
    new UnsupportedOperationException(s"invalid input syntax for type boolean: $s")
  }

  def unsupportedOperandTypeForSizeFunctionError(dataType: DataType): Throwable = {
    new UnsupportedOperationException(
      s"The size function doesn't support the operand type ${dataType.getClass.getCanonicalName}")
  }

  def unexpectedValueForStartInFunctionError(prettyName: String): RuntimeException = {
    new RuntimeException(
      s"Unexpected value for start in function $prettyName: SQL array indices start at 1.")
  }

  def unexpectedValueForLengthInFunctionError(prettyName: String): RuntimeException = {
    new RuntimeException(s"Unexpected value for length in function $prettyName: " +
      "length must be greater than or equal to 0.")
  }

  def sqlArrayIndexNotStartAtOneError(): ArrayIndexOutOfBoundsException = {
    new ArrayIndexOutOfBoundsException("SQL array indices start at 1")
  }

  def concatArraysWithElementsExceedLimitError(numberOfElements: Long): Throwable = {
    new RuntimeException(
      s"""
         |Unsuccessful try to concat arrays with $numberOfElements
         |elements due to exceeding the array size limit
         |${ByteArrayMethods.MAX_ROUNDED_ARRAY_LENGTH}.
       """.stripMargin.replaceAll("\n", " "))
  }

  def flattenArraysWithElementsExceedLimitError(numberOfElements: Long): Throwable = {
    new RuntimeException(
      s"""
         |Unsuccessful try to flatten an array of arrays with $numberOfElements
         |elements due to exceeding the array size limit
         |${ByteArrayMethods.MAX_ROUNDED_ARRAY_LENGTH}.
       """.stripMargin.replaceAll("\n", " "))
  }

  def createArrayWithElementsExceedLimitError(count: Any): RuntimeException = {
    new RuntimeException(
      s"""
         |Unsuccessful try to create array with $count elements
         |due to exceeding the array size limit
         |${ByteArrayMethods.MAX_ROUNDED_ARRAY_LENGTH}.
       """.stripMargin.replaceAll("\n", " "))
  }

  def unionArrayWithElementsExceedLimitError(length: Int): Throwable = {
    new RuntimeException(
      s"""
         |Unsuccessful try to union arrays with $length
         |elements due to exceeding the array size limit
         |${ByteArrayMethods.MAX_ROUNDED_ARRAY_LENGTH}.
       """.stripMargin.replaceAll("\n", " "))
  }

  def initialTypeNotTargetDataTypeError(dataType: DataType, target: String): Throwable = {
    new UnsupportedOperationException(s"Initial type ${dataType.catalogString} must be a $target")
  }

  def initialTypeNotTargetDataTypesError(dataType: DataType): Throwable = {
    new UnsupportedOperationException(
      s"Initial type ${dataType.catalogString} must be " +
        s"an ${ArrayType.simpleString}, a ${StructType.simpleString} or a ${MapType.simpleString}")
  }

  def cannotConvertColumnToJSONError(name: String, dataType: DataType): Throwable = {
    new UnsupportedOperationException(
      s"Unable to convert column $name of type ${dataType.catalogString} to JSON.")
  }

  def malformedRecordsDetectedInSchemaInferenceError(e: Throwable): Throwable = {
    new SparkException("Malformed records are detected in schema inference. " +
      s"Parse Mode: ${FailFastMode.name}.", e)
  }

  def malformedJSONError(): Throwable = {
    new SparkException("Malformed JSON")
  }

  def malformedRecordsDetectedInSchemaInferenceError(dataType: DataType): Throwable = {
    new SparkException(
      s"""
         |Malformed records are detected in schema inference.
         |Parse Mode: ${FailFastMode.name}. Reasons: Failed to infer a common schema.
         |Struct types are expected, but `${dataType.catalogString}` was found.
       """.stripMargin.replaceAll("\n", " "))
  }

  def cannotRewriteDomainJoinWithConditionsError(
      conditions: Seq[Expression], d: DomainJoin): Throwable = {
    new IllegalStateException(
      s"Unable to rewrite domain join with conditions: $conditions\n$d")
  }

  def decorrelateInnerQueryThroughPlanUnsupportedError(plan: LogicalPlan): Throwable = {
    new UnsupportedOperationException(
      s"Decorrelate inner query through ${plan.nodeName} is not supported.")
  }

  def methodCalledInAnalyzerNotAllowedError(): Throwable = {
    new RuntimeException("This method should not be called in the analyzer")
  }

  def cannotSafelyMergeSerdePropertiesError(
      props1: Map[String, String],
      props2: Map[String, String],
      conflictKeys: Set[String]): Throwable = {
    new UnsupportedOperationException(
      s"""
         |Cannot safely merge SERDEPROPERTIES:
         |${props1.map { case (k, v) => s"$k=$v" }.mkString("{", ",", "}")}
         |${props2.map { case (k, v) => s"$k=$v" }.mkString("{", ",", "}")}
         |The conflict keys: ${conflictKeys.mkString(", ")}
         |""".stripMargin)
  }

  def pairUnsupportedAtFunctionError(
      r1: ValueInterval, r2: ValueInterval, function: String): Throwable = {
    new UnsupportedOperationException(s"Not supported pair: $r1, $r2 at $function()")
  }

  def onceStrategyIdempotenceIsBrokenForBatchError[TreeType <: TreeNode[_]](
      batchName: String, plan: TreeType, reOptimized: TreeType): Throwable = {
    new RuntimeException(
      s"""
         |Once strategy's idempotence is broken for batch $batchName
         |${sideBySide(plan.treeString, reOptimized.treeString).mkString("\n")}
       """.stripMargin)
  }

  def structuralIntegrityOfInputPlanIsBrokenInClassError(className: String): Throwable = {
    new RuntimeException("The structural integrity of the input plan is broken in " +
      s"$className.")
  }

  def structuralIntegrityIsBrokenAfterApplyingRuleError(
      ruleName: String, batchName: String): Throwable = {
    new RuntimeException(s"After applying rule $ruleName in batch $batchName, " +
      "the structural integrity of the plan is broken.")
  }

  def ruleIdNotFoundForRuleError(ruleName: String): Throwable = {
    new NoSuchElementException(s"Rule id not found for $ruleName")
  }

  def cannotCreateArrayWithElementsExceedLimitError(
      numElements: Long, additionalErrorMessage: String): Throwable = {
    new RuntimeException(
      s"""
         |Cannot create array with $numElements
         |elements of data due to exceeding the limit
         |${ByteArrayMethods.MAX_ROUNDED_ARRAY_LENGTH} elements for ArrayData.
         |$additionalErrorMessage
       """.stripMargin.replaceAll("\n", " "))
  }

  def indexOutOfBoundsOfArrayDataError(idx: Int): Throwable = {
    new IndexOutOfBoundsException(
      s"Index $idx must be between 0 and the length of the ArrayData.")
  }

  def malformedRecordsDetectedInRecordParsingError(e: BadRecordException): Throwable = {
    new SparkException("Malformed records are detected in record parsing. " +
      s"Parse Mode: ${FailFastMode.name}. To process malformed records as null " +
      "result, try setting the option 'mode' as 'PERMISSIVE'.", e)
  }

  def remoteOperationsUnsupportedError(): Throwable = {
    new RuntimeException("Remote operations not supported")
  }

  def invalidKerberosConfigForHiveServer2Error(): Throwable = {
    new IOException(
      "HiveServer2 Kerberos principal or keytab is not correctly configured")
  }

  def parentSparkUIToAttachTabNotFoundError(): Throwable = {
    new SparkException("Parent SparkUI to attach this tab to not found!")
  }

  def inferSchemaUnsupportedForHiveError(): Throwable = {
    new UnsupportedOperationException("inferSchema is not supported for hive data source.")
  }

  def requestedPartitionsMismatchTablePartitionsError(
      table: CatalogTable, partition: Map[String, Option[String]]): Throwable = {
    new SparkException(
      s"""
         |Requested partitioning does not match the ${table.identifier.table} table:
         |Requested partitions: ${partition.keys.mkString(",")}
         |Table partitions: ${table.partitionColumnNames.mkString(",")}
       """.stripMargin)
  }

  def dynamicPartitionKeyNotAmongWrittenPartitionPathsError(key: String): Throwable = {
    new SparkException(s"Dynamic partition key $key is not among written partition paths.")
  }

  def cannotRemovePartitionDirError(partitionPath: Path): Throwable = {
    new RuntimeException(s"Cannot remove partition directory '$partitionPath'")
  }

  def cannotCreateStagingDirError(message: String, e: IOException): Throwable = {
    new RuntimeException(s"Cannot create staging directory: $message", e)
  }

  def serDeInterfaceNotFoundError(e: NoClassDefFoundError): Throwable = {
    new ClassNotFoundException("The SerDe interface removed since Hive 2.3(HIVE-15167)." +
      " Please migrate your custom SerDes to Hive 2.3. See HIVE-15167 for more details.", e)
  }

  def convertHiveTableToCatalogTableError(
      e: SparkException, dbName: String, tableName: String): Throwable = {
    new SparkException(s"${e.getMessage}, db: $dbName, table: $tableName", e)
  }

  def cannotRecognizeHiveTypeError(
      e: ParseException, fieldType: String, fieldName: String): Throwable = {
    new SparkException(
      s"Cannot recognize hive type string: $fieldType, column: $fieldName", e)
  }

  def getTablesByTypeUnsupportedByHiveVersionError(): Throwable = {
    new UnsupportedOperationException("Hive 2.2 and lower versions don't support " +
      "getTablesByType. Please use Hive 2.3 or higher version.")
  }

  def dropTableWithPurgeUnsupportedError(): Throwable = {
    new UnsupportedOperationException("DROP TABLE ... PURGE")
  }

  def alterTableWithDropPartitionAndPurgeUnsupportedError(): Throwable = {
    new UnsupportedOperationException("ALTER TABLE ... DROP PARTITION ... PURGE")
  }

  def invalidPartitionFilterError(): Throwable = {
    new UnsupportedOperationException(
      """Partition filter cannot have both `"` and `'` characters""")
  }

  def getPartitionMetadataByFilterError(e: InvocationTargetException): Throwable = {
    new RuntimeException(
      s"""
         |Caught Hive MetaException attempting to get partition metadata by filter
         |from Hive. You can set the Spark configuration setting
         |${SQLConf.HIVE_MANAGE_FILESOURCE_PARTITIONS.key} to false to work around
         |this problem, however this will result in degraded performance. Please
         |report a bug: https://issues.apache.org/jira/browse/SPARK
       """.stripMargin.replaceAll("\n", " "), e)
  }

  def unsupportedHiveMetastoreVersionError(version: String, key: String): Throwable = {
    new UnsupportedOperationException(s"Unsupported Hive Metastore version ($version). " +
      s"Please set $key with a valid version.")
  }

  def loadHiveClientCausesNoClassDefFoundError(
      cnf: NoClassDefFoundError,
      execJars: Seq[URL],
      key: String,
      e: InvocationTargetException): Throwable = {
    new ClassNotFoundException(
      s"""
         |$cnf when creating Hive client using classpath: ${execJars.mkString(", ")}\n
         |Please make sure that jars for your version of hive and hadoop are included in the
         |paths passed to $key.
       """.stripMargin.replaceAll("\n", " "), e)
  }

  def cannotFetchTablesOfDatabaseError(dbName: String, e: Exception): Throwable = {
    new SparkException(s"Unable to fetch tables of db $dbName", e)
  }

  def illegalLocationClauseForViewPartitionError(): Throwable = {
    new SparkException("LOCATION clause illegal for view partition")
  }

  def renamePathAsExistsPathError(srcPath: Path, dstPath: Path): Throwable = {
    new FileAlreadyExistsException(
      s"Failed to rename $srcPath to $dstPath as destination already exists")
  }

  def renameAsExistsPathError(dstPath: Path): Throwable = {
    new FileAlreadyExistsException(s"Failed to rename as $dstPath already exists")
  }

  def renameSrcPathNotFoundError(srcPath: Path): Throwable = {
    new FileNotFoundException(s"Failed to rename as $srcPath was not found")
  }

  def failedRenameTempFileError(srcPath: Path, dstPath: Path): Throwable = {
    new IOException(s"Failed to rename temp file $srcPath to $dstPath as rename returned false")
  }

  def legacyMetadataPathExistsError(metadataPath: Path, legacyMetadataPath: Path): Throwable = {
    new SparkException(
      s"""
         |Error: we detected a possible problem with the location of your "_spark_metadata"
         |directory and you likely need to move it before restarting this query.
         |
         |Earlier version of Spark incorrectly escaped paths when writing out the
         |"_spark_metadata" directory for structured streaming. While this was corrected in
         |Spark 3.0, it appears that your query was started using an earlier version that
         |incorrectly handled the "_spark_metadata" path.
         |
         |Correct "_spark_metadata" Directory: $metadataPath
         |Incorrect "_spark_metadata" Directory: $legacyMetadataPath
         |
         |Please move the data from the incorrect directory to the correct one, delete the
         |incorrect directory, and then restart this query. If you believe you are receiving
         |this message in error, you can disable it with the SQL conf
         |${SQLConf.STREAMING_CHECKPOINT_ESCAPED_PATH_CHECK_ENABLED.key}.
       """.stripMargin)
  }

  def partitionColumnNotFoundInSchemaError(col: String, schema: StructType): Throwable = {
    new RuntimeException(s"Partition column $col not found in schema $schema")
  }

  def stateNotDefinedOrAlreadyRemovedError(): Throwable = {
    new NoSuchElementException("State is either not defined or has already been removed")
  }

  def cannotSetTimeoutDurationError(): Throwable = {
    new UnsupportedOperationException(
      "Cannot set timeout duration without enabling processing time timeout in " +
        "[map|flatMap]GroupsWithState")
  }

  def cannotGetEventTimeWatermarkError(): Throwable = {
    new UnsupportedOperationException(
      "Cannot get event time watermark timestamp without setting watermark before " +
        "[map|flatMap]GroupsWithState")
  }

  def cannotSetTimeoutTimestampError(): Throwable = {
    new UnsupportedOperationException(
      "Cannot set timeout timestamp without enabling event time timeout in " +
        "[map|flatMapGroupsWithState")
  }

  def batchMetadataFileNotFoundError(batchMetadataFile: Path): Throwable = {
    new FileNotFoundException(s"Unable to find batch $batchMetadataFile")
  }

  def multiStreamingQueriesUsingPathConcurrentlyError(
      path: String, e: FileAlreadyExistsException): Throwable = {
    new ConcurrentModificationException(
      s"Multiple streaming queries are concurrently using $path", e)
  }

  def addFilesWithAbsolutePathUnsupportedError(commitProtocol: String): Throwable = {
    new UnsupportedOperationException(
      s"$commitProtocol does not support adding files with an absolute path")
  }

  def microBatchUnsupportedByDataSourceError(srcName: String): Throwable = {
    new UnsupportedOperationException(
      s"Data source $srcName does not support microbatch processing.")
  }

  def cannotExecuteStreamingRelationExecError(): Throwable = {
    new UnsupportedOperationException("StreamingRelationExec cannot be executed")
  }

  def invalidStreamingOutputModeError(outputMode: Option[OutputMode]): Throwable = {
    new UnsupportedOperationException(s"Invalid output mode: $outputMode")
  }

  def catalogPluginClassNotFoundError(name: String): Throwable = {
    new CatalogNotFoundException(
      s"Catalog '$name' plugin class not found: spark.sql.catalog.$name is not defined")
  }

  def catalogPluginClassNotImplementedError(name: String, pluginClassName: String): Throwable = {
    new SparkException(
      s"Plugin class for catalog '$name' does not implement CatalogPlugin: $pluginClassName")
  }

  def catalogPluginClassNotFoundForCatalogError(
      name: String,
      pluginClassName: String): Throwable = {
    new SparkException(s"Cannot find catalog plugin class for catalog '$name': $pluginClassName")
  }

  def catalogFailToFindPublicNoArgConstructorError(
      name: String,
      pluginClassName: String,
      e: Exception): Throwable = {
    new SparkException(
      s"Failed to find public no-arg constructor for catalog '$name': $pluginClassName)", e)
  }

  def catalogFailToCallPublicNoArgConstructorError(
      name: String,
      pluginClassName: String,
      e: Exception): Throwable = {
    new SparkException(
      s"Failed to call public no-arg constructor for catalog '$name': $pluginClassName)", e)
  }

  def cannotInstantiateAbstractCatalogPluginClassError(
      name: String,
      pluginClassName: String,
      e: Exception): Throwable = {
    new SparkException("Cannot instantiate abstract catalog plugin class for " +
      s"catalog '$name': $pluginClassName", e.getCause)
  }

  def failedToInstantiateConstructorForCatalogError(
      name: String,
      pluginClassName: String,
      e: Exception): Throwable = {
    new SparkException("Failed during instantiating constructor for catalog " +
      s"'$name': $pluginClassName", e.getCause)
  }

  def noSuchElementExceptionError(): Throwable = {
    new NoSuchElementException
  }

  def noSuchElementExceptionError(key: String): Throwable = {
    new NoSuchElementException(key)
  }

  def cannotMutateReadOnlySQLConfError(): Throwable = {
    new UnsupportedOperationException("Cannot mutate ReadOnlySQLConf.")
  }

  def cannotCloneOrCopyReadOnlySQLConfError(): Throwable = {
    new UnsupportedOperationException("Cannot clone/copy ReadOnlySQLConf.")
  }

  def cannotGetSQLConfInSchedulerEventLoopThreadError(): Throwable = {
    new RuntimeException("Cannot get SQLConf inside scheduler event loop thread.")
  }

  def unsupportedOperationExceptionError(): Throwable = {
    new UnsupportedOperationException
  }

  def nullLiteralsCannotBeCastedError(name: String): Throwable = {
    new UnsupportedOperationException(s"null literals can't be casted to $name")
  }

  def notUserDefinedTypeError(name: String, userClass: String): Throwable = {
    new SparkException(s"$name is not an UserDefinedType. Please make sure registering " +
        s"an UserDefinedType for ${userClass}")
  }

  def cannotLoadUserDefinedTypeError(name: String, userClass: String): Throwable = {
    new SparkException(s"Can not load in UserDefinedType ${name} for user class ${userClass}.")
  }

  def timeZoneIdNotSpecifiedForTimestampTypeError(): Throwable = {
    new UnsupportedOperationException(
      s"${TimestampType.catalogString} must supply timeZoneId parameter")
  }

  def notPublicClassError(name: String): Throwable = {
    new UnsupportedOperationException(
      s"$name is not a public class. Only public classes are supported.")
  }

  def primitiveTypesNotSupportedError(): Throwable = {
    new UnsupportedOperationException("Primitive types are not supported.")
  }

  def fieldIndexOnRowWithoutSchemaError(): Throwable = {
    new UnsupportedOperationException("fieldIndex on a Row without schema is undefined.")
  }

  def valueIsNullError(index: Int): Throwable = {
    new NullPointerException(s"Value at index $index is null")
  }

<<<<<<< HEAD
  def onlyDataSourcesProvidingFileFormatSupportedError(providingClass: String): Throwable = {
    new SparkException(s"Only Data Sources providing FileFormat are supported: $providingClass")
  }

  def failSetOriginalPermissionBackError(
      permission: FsPermission,
      path: Path,
      e: Throwable): Throwable = {
    new SecurityException(s"Failed to set original permission $permission back to " +
      s"the created path: $path. Exception: ${e.getMessage}")
  }

  def failToSetOriginalACLBackError(aclEntries: String, path: Path, e: Throwable): Throwable = {
    new SecurityException(s"Failed to set original ACL $aclEntries back to " +
      s"the created path: $path. Exception: ${e.getMessage}")
=======
  def multiFailuresInStageMaterializationError(error: Throwable): Throwable = {
    new SparkException("Multiple failures in stage materialization.", error)
  }

  def unrecognizedCompressionSchemaTypeIDError(typeId: Int): Throwable = {
    new UnsupportedOperationException(s"Unrecognized compression scheme type ID: $typeId")
  }

  def getParentLoggerNotImplementedError(className: String): Throwable = {
    new SQLFeatureNotSupportedException(s"$className.getParentLogger is not yet implemented.")
  }

  def cannotCreateParquetConverterForTypeError(t: DecimalType, parquetType: String): Throwable = {
    new RuntimeException(
      s"""
         |Unable to create Parquet converter for ${t.typeName}
         |whose Parquet type is $parquetType without decimal metadata. Please read this
         |column/field as Spark BINARY type.
       """.stripMargin.replaceAll("\n", " "))
  }

  def cannotCreateParquetConverterForDecimalTypeError(
      t: DecimalType, parquetType: String): Throwable = {
    new RuntimeException(
      s"""
         |Unable to create Parquet converter for decimal type ${t.json} whose Parquet type is
         |$parquetType.  Parquet DECIMAL type can only be backed by INT32, INT64,
         |FIXED_LEN_BYTE_ARRAY, or BINARY.
       """.stripMargin.replaceAll("\n", " "))
  }

  def cannotCreateParquetConverterForDataTypeError(
      t: DataType, parquetType: String): Throwable = {
    new RuntimeException(s"Unable to create Parquet converter for data type ${t.json} " +
      s"whose Parquet type is $parquetType")
  }

  def cannotAddMultiPartitionsOnNonatomicPartitionTableError(tableName: String): Throwable = {
    new UnsupportedOperationException(
      s"Nonatomic partition table $tableName can not add multiple partitions.")
  }

  def userSpecifiedSchemaUnsupportedByDataSourceError(provider: TableProvider): Throwable = {
    new UnsupportedOperationException(
      s"${provider.getClass.getSimpleName} source does not support user-specified schema.")
  }

  def cannotDropMultiPartitionsOnNonatomicPartitionTableError(tableName: String): Throwable = {
    new UnsupportedOperationException(
      s"Nonatomic partition table $tableName can not drop multiple partitions.")
  }

  def truncateMultiPartitionUnsupportedError(tableName: String): Throwable = {
    new UnsupportedOperationException(
      s"The table $tableName does not support truncation of multiple partition.")
  }

  def overwriteTableByUnsupportedExpressionError(table: Table): Throwable = {
    new SparkException(s"Table does not support overwrite by expression: $table")
  }

  def dynamicPartitionOverwriteUnsupportedByTableError(table: Table): Throwable = {
    new SparkException(s"Table does not support dynamic partition overwrite: $table")
  }

  def failedMergingSchemaError(schema: StructType, e: SparkException): Throwable = {
    new SparkException(s"Failed merging schema:\n${schema.treeString}", e)
  }

  def cannotBroadcastTableOverMaxTableRowsError(
      maxBroadcastTableRows: Long, numRows: Long): Throwable = {
    new SparkException(
      s"Cannot broadcast the table over $maxBroadcastTableRows rows: $numRows rows")
  }

  def cannotBroadcastTableOverMaxTableBytesError(
      maxBroadcastTableBytes: Long, dataSize: Long): Throwable = {
    new SparkException("Cannot broadcast the table that is larger than" +
      s" ${maxBroadcastTableBytes >> 30}GB: ${dataSize >> 30} GB")
  }

  def notEnoughMemoryToBuildAndBroadcastTableError(oe: OutOfMemoryError): Throwable = {
    new OutOfMemoryError("Not enough memory to build and broadcast the table to all " +
      "worker nodes. As a workaround, you can either disable broadcast by setting " +
      s"${SQLConf.AUTO_BROADCASTJOIN_THRESHOLD.key} to -1 or increase the spark " +
      s"driver memory by setting ${SparkLauncher.DRIVER_MEMORY} to a higher value.")
      .initCause(oe.getCause)
  }

  def executeCodePathUnsupportedError(execName: String): Throwable = {
    new UnsupportedOperationException(s"$execName does not support the execute() code path.")
  }

  def cannotMergeClassWithOtherClassError(className: String, otherClass: String): Throwable = {
    new UnsupportedOperationException(
      s"Cannot merge $className with $otherClass")
  }

  def continuousProcessingUnsupportedByDataSourceError(sourceName: String): Throwable = {
    new UnsupportedOperationException(
      s"Data source $sourceName does not support continuous processing.")
  }

  def failedToReadDataError(failureReason: Throwable): Throwable = {
    new SparkException("Data read failed", failureReason)
  }

  def failedToGenerateEpochMarkerError(failureReason: Throwable): Throwable = {
    new SparkException("Epoch marker generation failed", failureReason)
  }

  def foreachWriterAbortedDueToTaskFailureError(): Throwable = {
    new SparkException("Foreach writer has been aborted due to a task failure")
  }

  def integerOverflowError(message: String): Throwable = {
    new ArithmeticException(s"Integer overflow. $message")
  }

  def failedToReadDeltaFileError(fileToRead: Path, clazz: String, keySize: Int): Throwable = {
    new IOException(
      s"Error reading delta file $fileToRead of $clazz: key size cannot be $keySize")
  }

  def failedToReadSnapshotFileError(fileToRead: Path, clazz: String, message: String): Throwable = {
    new IOException(s"Error reading snapshot file $fileToRead of $clazz: $message")
  }

  def cannotPurgeAsBreakInternalStateError(): Throwable = {
    new UnsupportedOperationException("Cannot purge as it might break internal state.")
  }

  def cleanUpSourceFilesUnsupportedError(): Throwable = {
    new UnsupportedOperationException("Clean up source files is not supported when" +
      " reading from the output directory of FileStreamSink.")
  }

  def latestOffsetNotCalledError(): Throwable = {
    new UnsupportedOperationException(
      "latestOffset(Offset, ReadLimit) should be called instead of this method")
  }

  def legacyCheckpointDirectoryExistsError(
      checkpointPath: Path, legacyCheckpointDir: String): Throwable = {
    new SparkException(
      s"""
         |Error: we detected a possible problem with the location of your checkpoint and you
         |likely need to move it before restarting this query.
         |
         |Earlier version of Spark incorrectly escaped paths when writing out checkpoints for
         |structured streaming. While this was corrected in Spark 3.0, it appears that your
         |query was started using an earlier version that incorrectly handled the checkpoint
         |path.
         |
         |Correct Checkpoint Directory: $checkpointPath
         |Incorrect Checkpoint Directory: $legacyCheckpointDir
         |
         |Please move the data from the incorrect directory to the correct one, delete the
         |incorrect directory, and then restart this query. If you believe you are receiving
         |this message in error, you can disable it with the SQL conf
         |${SQLConf.STREAMING_CHECKPOINT_ESCAPED_PATH_CHECK_ENABLED.key}.
       """.stripMargin)
  }

  def subprocessExitedError(
      exitCode: Int, stderrBuffer: CircularBuffer, cause: Throwable): Throwable = {
    new SparkException(s"Subprocess exited with status $exitCode. " +
      s"Error: ${stderrBuffer.toString}", cause)
  }

  def outputDataTypeUnsupportedByNodeWithoutSerdeError(
      nodeName: String, dt: DataType): Throwable = {
    new SparkException(s"$nodeName without serde does not support " +
      s"${dt.getClass.getSimpleName} as output data type")
  }

  def invalidStartIndexError(numRows: Int, startIndex: Int): Throwable = {
    new ArrayIndexOutOfBoundsException(
      "Invalid `startIndex` provided for generating iterator over the array. " +
        s"Total elements: $numRows, requested `startIndex`: $startIndex")
  }

  def concurrentModificationOnExternalAppendOnlyUnsafeRowArrayError(
      className: String): Throwable = {
    new ConcurrentModificationException(
      s"The backing $className has been modified since the creation of this Iterator")
  }

  def doExecuteBroadcastNotImplementedError(nodeName: String): Throwable = {
    new UnsupportedOperationException(s"$nodeName does not implement doExecuteBroadcast")
  }

  def databaseNameConflictWithSystemPreservedDatabaseError(globalTempDB: String): Throwable = {
    new SparkException(
      s"""
         |$globalTempDB is a system preserved database, please rename your existing database
         |to resolve the name conflict, or set a different value for
         |${GLOBAL_TEMP_DATABASE.key}, and launch your Spark application again.
       """.stripMargin.split("\n").mkString(" "))
  }

  def commentOnTableUnsupportedError(): Throwable = {
    new SQLFeatureNotSupportedException("comment on table is not supported")
  }

  def unsupportedUpdateColumnNullabilityError(): Throwable = {
    new SQLFeatureNotSupportedException("UpdateColumnNullability is not supported")
  }

  def renameColumnUnsupportedForOlderMySQLError(): Throwable = {
    new SQLFeatureNotSupportedException(
      "Rename column is only supported for MySQL version 8.0 and above.")
  }

  def failedToExecuteQueryError(e: Throwable): QueryExecutionException = {
    val message = "Hit an error when executing a query" +
      (if (e.getMessage == null) "" else s": ${e.getMessage}")
    new QueryExecutionException(message, e)
  }

  def nestedFieldUnsupportedError(colName: String): Throwable = {
    new UnsupportedOperationException(s"Nested field $colName is not supported.")
  }

  def transformationsAndActionsNotInvokedByDriverError(): Throwable = {
    new SparkException(
      """
        |Dataset transformations and actions can only be invoked by the driver, not inside of
        |other Dataset transformations; for example, dataset1.map(x => dataset2.values.count()
        |* x) is invalid because the values transformation and count action cannot be
        |performed inside of the dataset1.map transformation. For more information,
        |see SPARK-28702.
      """.stripMargin.split("\n").mkString(" "))
  }

  def repeatedPivotsUnsupportedError(): Throwable = {
    new UnsupportedOperationException("repeated pivots are not supported")
  }

  def pivotNotAfterGroupByUnsupportedError(): Throwable = {
    new UnsupportedOperationException("pivot is only supported after a groupBy")
>>>>>>> 5d74ace6
  }
}<|MERGE_RESOLUTION|>--- conflicted
+++ resolved
@@ -1544,7 +1544,6 @@
     new NullPointerException(s"Value at index $index is null")
   }
 
-<<<<<<< HEAD
   def onlyDataSourcesProvidingFileFormatSupportedError(providingClass: String): Throwable = {
     new SparkException(s"Only Data Sources providing FileFormat are supported: $providingClass")
   }
@@ -1560,7 +1559,8 @@
   def failToSetOriginalACLBackError(aclEntries: String, path: Path, e: Throwable): Throwable = {
     new SecurityException(s"Failed to set original ACL $aclEntries back to " +
       s"the created path: $path. Exception: ${e.getMessage}")
-=======
+  }
+
   def multiFailuresInStageMaterializationError(error: Throwable): Throwable = {
     new SparkException("Multiple failures in stage materialization.", error)
   }
@@ -1802,6 +1802,5 @@
 
   def pivotNotAfterGroupByUnsupportedError(): Throwable = {
     new UnsupportedOperationException("pivot is only supported after a groupBy")
->>>>>>> 5d74ace6
   }
 }