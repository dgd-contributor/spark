--- conflicted
+++ resolved
@@ -205,24 +205,8 @@
   override def getSqlState: String = SparkThrowableHelper.getSqlState(errorClass)
 }
 
-<<<<<<< HEAD
+
 class SparkRuntimeException(
-=======
-/**
- * IO exception thrown from Spark with an error class.
- */
-private[spark] class SparkIOException(
-    errorClass: String,
-    messageParameters: Array[String])
-  extends IOException(
-    SparkThrowableHelper.getMessage(errorClass, messageParameters)) with SparkThrowable {
-
-  override def getErrorClass: String = errorClass
-  override def getSqlState: String = SparkThrowableHelper.getSqlState(errorClass)
-}
-
-private[spark] class SparkRuntimeException(
->>>>>>> c6a2021f
     errorClass: String,
     messageParameters: Array[String],
     cause: Throwable = null)
