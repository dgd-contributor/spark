--- conflicted
+++ resolved
@@ -3,7 +3,20 @@
     "message" : [ "Field name %s is ambiguous and has %s matching fields in the struct." ],
     "sqlState" : "42000"
   },
-<<<<<<< HEAD
+  "CANNOT_CAST_DATATYPE" : {
+    "message" : [ "Cannot cast %s to %s." ],
+    "sqlState" : "22005"
+  },
+  "CANNOT_CHANGE_DECIMAL_PRECISION" : {
+    "message" : [ "%s cannot be represented as Decimal(%s, %s)." ],
+    "sqlState" : "22005"
+  },
+  "CANNOT_EVALUATE_EXPRESSION" : {
+    "message" : [ "Cannot evaluate expression: %s" ]
+  },
+  "CANNOT_GENERATE_CODE_FOR_EXPRESSION" : {
+    "message" : [ "Cannot generate code for expression: %s" ]
+  },
   "CANNOT_GENERATE_CODE_FOR_UNSUPPORTED_TYPE" : {
     "message" : [ "Cannot generate code for unsupported type: %s" ],
     "sqlState" : "42000"
@@ -12,39 +25,26 @@
     "message" : [ "Can not interpolate %s into code block." ],
     "sqlState" : "42000"
   },
+  "CANNOT_PARSE_DECIMAL" : {
+    "message" : [ "Cannot parse decimal" ],
+    "sqlState" : "42000"
+  },
+  "CANNOT_RESOLVE_NESTED_SCHEMA" : {
+    "message" : [ "Failed to rename as %s was not found" ],
+    "sqlState" : "22023"
+  },
+  "CAST_CAUSES_OVERFLOW" : {
+    "message" : [ "Casting %s to %s causes overflow" ],
+    "sqlState" : "22005"
+  },
+  "CANNOT_TERMINATE_GENERATOR" : {
+    "message" : [ "Cannot terminate expression: %s" ]
+  },
   "CLASS_UNSUPPORTED_BY_MAP_OBJECTS" : {
     "message" : [ "Class `%s` is not supported by `MapObjects` as resulting collection." ],
     "sqlState" : "0A000"
   },
-  "CONCURRENT_QUERY_ERROR" : {
-=======
-  "CANNOT_CAST_DATATYPE" : {
-    "message" : [ "Cannot cast %s to %s." ],
-    "sqlState" : "22005"
-  },
-  "CANNOT_CHANGE_DECIMAL_PRECISION" : {
-    "message" : [ "%s cannot be represented as Decimal(%s, %s)." ],
-    "sqlState" : "22005"
-  },
-  "CANNOT_EVALUATE_EXPRESSION" : {
-    "message" : [ "Cannot evaluate expression: %s" ]
-  },
-  "CANNOT_GENERATE_CODE_FOR_EXPRESSION" : {
-    "message" : [ "Cannot generate code for expression: %s" ]
-  },
-  "CANNOT_PARSE_DECIMAL" : {
-    "message" : [ "Cannot parse decimal" ],
-    "sqlState" : "42000"
-  },
-  "CANNOT_TERMINATE_GENERATOR" : {
-    "message" : [ "Cannot terminate expression: %s" ]
-  },
-  "CAST_CAUSES_OVERFLOW" : {
-    "message" : [ "Casting %s to %s causes overflow" ],
-    "sqlState" : "22005"
-  },
   "CONCURRENT_QUERY" : {
->>>>>>> 04348574
     "message" : [ "Another instance of this query was just started by a concurrent session." ]
   },
   "CONSTRUCTOR_NOT_FOUND" : {
@@ -59,6 +59,9 @@
     "message" : [ "Found duplicate keys '%s'" ],
     "sqlState" : "23000"
   },
+  "EXPECTED_METHODS_NOT_OVERRIDDEN" : {
+    "message" : [ "%s must override either %s or %s" ]
+  },
   "FAILED_EXECUTE_UDF" : {
     "message" : [ "Failed to execute user defined function (%s: (%s) => %s)" ]
   },
@@ -71,7 +74,7 @@
   },
   "FAILED_TO_CONVERT_VALUE_TO_JSON" : {
     "message" : [ "Failed to convert value %s (class of %s) with the type of %s to JSON." ],
-    "sqlState" : "42000"
+    "sqlState" : "22005"
   },
   "FIELD_CANNOT_BE_NULL" : {
     "message" : [ "The %sth field '%s' of input row cannot be null." ],
@@ -102,14 +105,12 @@
     "message" : [ "Index %s must be between 0 and the length of the ArrayData." ],
     "sqlState" : "22023"
   },
-<<<<<<< HEAD
   "INPUT_EXTERNAL_ROW_CANNOT_BE_NULL" : {
     "message" : [ "The input external row cannot be null." ],
     "sqlState" : "42000"
-=======
+  },
   "INVALID_ARRAY_INDEX" : {
     "message" : [ "Invalid index: %s, numElements: %s" ]
->>>>>>> 04348574
   },
   "INVALID_FIELD_NAME" : {
     "message" : [ "Field name %s is invalid: %s is not a struct." ],
@@ -123,12 +124,8 @@
     "message" : [ "invalid input syntax for type numeric: %s" ],
     "sqlState" : "42000"
   },
-  "INVALID_JSON_SCHEMA_MAPTYPE" : {
+  "INVALID_JSON_MAP_KEY_TYPE" : {
     "message" : [ "Input schema %s can only contain StringType as a key type for a MapType." ],
-    "sqlState" : "42000"
-  },
-  "METHOD_NOT_DECLARED" : {
-    "message" : [ "A method named \"%s\" is not declared in any enclosing class nor any supertype." ],
     "sqlState" : "42000"
   },
   "LOGICAL_HINT_OPERATOR_NOT_REMOVED_DURING_ANALYSIS" : {
@@ -157,13 +154,9 @@
     "message" : [ "PARTITION clause cannot contain a non-partition column name: %s" ],
     "sqlState" : "42000"
   },
-  "NOT_EXPECTED_UNRESOLVED_ENCODER" : {
-    "message" : [ "Unresolved encoder expected, but %s was found." ],
-    "sqlState" : "42000"
-  },
-  "NOT_OVERRIDE_EXPECTED_METHODS" : {
-    "message" : [ "%s must override either %s or %s" ],
-    "sqlState" : "42000"
+  "NOT_RESOLVED" : {
+    "message" : [ "Not resolved" ],
+    "sqlState" : "0A000"
   },
   "NULL_AS_MAP_KEY_NOT_ALLOWED" : {
     "message" : [ "Cannot use null as map key!" ],
@@ -174,20 +167,17 @@
     "sqlState" : "42000"
   },
   "PRIMARY_CONSTRUCTOR_NOT_FOUND" : {
-    "message" : [ "Couldn't find a primary constructor on %s" ],
-    "sqlState" : "42000"
-  },
-  "RENAME_SRC_PATH_NOT_FOUND" : {
-    "message" : [ "Failed to rename as %s was not found" ],
-    "sqlState" : "22023"
-  },
-<<<<<<< HEAD
+    "message" : [ "Couldn't find a primary constructor on %s" ]
+  },
+  "REACHED_UNREACHABLE_LINE" : {
+    "message" : [ "This line should be unreachable %s" ],
+    "sqlState" : "42000"
+  },
   "RESOLVE_CANNOT_HANDLE_NESTED_SCHEMA" : {
-    "message" : [ "Can not handle nested schema...  plan %s" ],
-=======
+    "message" : [ "Can not handle nested schema...  plan %s" ]
+  },
   "ROW_FROM_CSV_PARSER_NOT_EXPECTED" : {
     "message" : [ "Expected one row from CSV parser." ],
->>>>>>> 04348574
     "sqlState" : "42000"
   },
   "SECOND_FUNCTION_ARGUMENT_NOT_INTEGER" : {
@@ -201,47 +191,39 @@
     "message" : [ "Unexpected operator %s in correlated subquery %s" ],
     "sqlState" : "42000"
   },
-  "UNREACHABLE" : {
-    "message" : [ "This line should be unreachable %s" ],
-    "sqlState" : "42000"
+  "UNEXPECTED_UNRESOLVED_ENCODER" : {
+    "message" : [ "Unresolved encoder expected, but %s was found." ]
   },
   "UNRECOGNIZED_SQL_TYPE" : {
     "message" : [ "Unrecognized SQL type %s" ],
     "sqlState" : "42000"
   },
-<<<<<<< HEAD
   "UNSUPPORTED_ENCODER" : {
     "message" : [ "Only expression encoders are supported." ],
-=======
+    "sqlState" : "0A000"
+  },
   "UNSUPPORTED_CHANGE_COLUMN" : {
     "message" : [ "Please add an implementation for a column change here" ],
     "sqlState" : "0A000"
   },
   "UNSUPPORTED_DATATYPE" : {
     "message" : [ "Unsupported data type %s" ],
->>>>>>> 04348574
     "sqlState" : "0A000"
   },
   "UNSUPPORTED_LITERAL_TYPE" : {
     "message" : [ "Unsupported literal type %s %s" ],
     "sqlState" : "0A000"
   },
-<<<<<<< HEAD
   "UNSUPPORTED_NATURAL_JOIN_TYPE" : {
     "message" : [ "Unsupported natural join type %s" ],
     "sqlState" : "0A000"
   },
-  "UNSUPPORTED_OPERATION_NOT_RESOLVED" : {
-    "message" : [ "Not resolved" ],
-    "sqlState" : "0A000"
-  },
   "UNSUPPORTED_ROUNDING" : {
     "message" : [ "Not supported rounding mode: %s" ],
     "sqlState" : "0A000"
-=======
+  },
   "UNSUPPORTED_SIMPLE_STRING_WITH_NODE_ID" : {
     "message" : [ "%s does not implement simpleStringWithNodeId" ]
->>>>>>> 04348574
   },
   "UNSUPPORTED_TRANSACTION_BY_JDBC_SERVER" : {
     "message" : [ "The target JDBC server does not support transaction and can only support ALTER TABLE with a single action." ],
