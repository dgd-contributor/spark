--- conflicted
+++ resolved
@@ -3,7 +3,6 @@
     "message" : [ "Field name %s is ambiguous and has %s matching fields in the struct." ],
     "sqlState" : "42000"
   },
-<<<<<<< HEAD
   "CANNOT_GENERATE_CODE_FOR_UNSUPPORTED_TYPE" : {
     "message" : [ "Cannot generate code for unsupported type: %s" ],
     "sqlState" : "42000"
@@ -16,13 +15,12 @@
     "message" : [ "Class `%s` is not supported by `MapObjects` as resulting collection." ],
     "sqlState" : "42000"
   },
+  "CONCURRENT_QUERY_ERROR" : {
+    "message" : [ "Another instance of this query was just started by a concurrent session." ]
+  },
   "CONSTRUCTOR_NOT_FOUND" : {
     "message" : [ "Couldn't find a valid constructor on %s" ],
     "sqlState" : "42000"
-=======
-  "CONCURRENT_QUERY_ERROR" : {
-    "message" : [ "Another instance of this query was just started by a concurrent session." ]
->>>>>>> df0ec567
   },
   "DIVIDE_BY_ZERO" : {
     "message" : [ "divide by zero" ],
@@ -32,22 +30,20 @@
     "message" : [ "Found duplicate keys '%s'" ],
     "sqlState" : "23000"
   },
-<<<<<<< HEAD
   "FAIL_TO_CONVERT_VALUE_TO_JSON" : {
     "message" : [ "Failed to convert value %s (class of %s) with the type of %s to JSON." ],
     "sqlState" : "42000"
   },
-  "FIELD_CANNOT_BE_NULL" : {
-    "message" : [ "The %sth field '%s' of input row cannot be null." ],
-    "sqlState" : "42000"
-=======
-  "FAILED_RENAME_PATH" : {
+    "FAILED_RENAME_PATH" : {
     "message" : [ "Failed to rename %s to %s as destination already exists" ],
     "sqlState" : "22023"
   },
   "FAILED_SET_ORIGINAL_PERMISSION_BACK" : {
     "message" : [ "Failed to set original permission %s back to the created path: %s. Exception: %s" ]
->>>>>>> df0ec567
+  },
+  "FIELD_CANNOT_BE_NULL" : {
+    "message" : [ "The %sth field '%s' of input row cannot be null." ],
+    "sqlState" : "42000"
   },
   "GROUPING_COLUMN_MISMATCH" : {
     "message" : [ "Column of grouping (%s) can't be found in grouping columns %s" ],
@@ -67,18 +63,16 @@
     "message" : [ "Invalid pivot column '%s'. Pivot columns must be comparable." ],
     "sqlState" : "42000"
   },
-<<<<<<< HEAD
-  "INPUT_EXTERNAL_ROW_CANNOT_BE_NULL" : {
-    "message" : [ "The input external row cannot be null." ],
-    "sqlState" : "42000"
-=======
   "INCOMPATIBLE_DATASOURCE_REGISTER" : {
     "message" : [ "Detected an incompatible DataSourceRegister. Please remove the incompatible library from classpath or upgrade it. Error: %s" ]
   },
   "INDEX_OUT_OF_BOUNDS" : {
     "message" : [ "Index %s must be between 0 and the length of the ArrayData." ],
     "sqlState" : "22023"
->>>>>>> df0ec567
+  },
+  "INPUT_EXTERNAL_ROW_CANNOT_BE_NULL" : {
+    "message" : [ "The input external row cannot be null." ],
+    "sqlState" : "42000"
   },
   "INVALID_FIELD_NAME" : {
     "message" : [ "Field name %s is invalid: %s is not a struct." ],
@@ -132,19 +126,17 @@
     "message" : [ "Invalid pivot value '%s': value data type %s does not match pivot column data type %s" ],
     "sqlState" : "42000"
   },
-<<<<<<< HEAD
   "PRIMARY_CONSTRUCTOR_NOT_FOUND" : {
     "message" : [ "Couldn't find a primary constructor on %s" ],
     "sqlState" : "42000"
   },
+  "RENAME_SRC_PATH_NOT_FOUND" : {
+    "message" : [ "Failed to rename as %s was not found" ],
+    "sqlState" : "22023"
+  },
   "RESOLVE_CANNOT_HANDLE_NESTED_SCHEMA" : {
     "message" : [ "Can not handle nested schema yet...  plan %s" ],
     "sqlState" : "42000"
-=======
-  "RENAME_SRC_PATH_NOT_FOUND" : {
-    "message" : [ "Failed to rename as %s was not found" ],
-    "sqlState" : "22023"
->>>>>>> df0ec567
   },
   "SECOND_FUNCTION_ARGUMENT_NOT_INTEGER" : {
     "message" : [ "The second argument of '%s' function needs to be an integer." ],
@@ -153,7 +145,6 @@
   "UNABLE_TO_ACQUIRE_MEMORY" : {
     "message" : [ "Unable to acquire %s bytes of memory, got %s" ]
   },
-<<<<<<< HEAD
   "UNEXPECTED_OPERATOR_IN_CORRELATED_SUBQUERY" : {
     "message" : [ "Unexpected operator %s in correlated subquery%s" ],
     "sqlState" : "42000"
@@ -162,9 +153,17 @@
     "message" : [ "This line should be unreachable%s" ],
     "sqlState" : "42000"
   },
+  "UNRECOGNIZED_SQL_TYPE" : {
+    "message" : [ "Unrecognized SQL type %s" ],
+    "sqlState" : "42000"
+  },
   "UNSUPPORTED_ENCODER" : {
     "message" : [ "Only expression encoders are supported for now." ],
     "sqlState" : "42000"
+  },
+  "UNSUPPORTED_LITERAL_TYPE" : {
+    "message" : [ "Unsupported literal type %s %s" ],
+    "sqlState" : "0A000"
   },
   "UNSUPPORTED_NATURAL_JOIN_TYPE" : {
     "message" : [ "Unsupported natural join type %s" ],
@@ -177,19 +176,10 @@
   "UNSUPPORTED_ROUNDING" : {
     "message" : [ "Not supported rounding mode: %s" ],
     "sqlState" : "42000"
-=======
-  "UNRECOGNIZED_SQL_TYPE" : {
-    "message" : [ "Unrecognized SQL type %s" ],
-    "sqlState" : "42000"
-  },
-  "UNSUPPORTED_LITERAL_TYPE" : {
-    "message" : [ "Unsupported literal type %s %s" ],
-    "sqlState" : "0A000"
   },
   "UNSUPPORTED_TRANSACTION_BY_JDBC_SERVER" : {
     "message" : [ "The target JDBC server does not support transaction and can only support ALTER TABLE with a single action." ],
     "sqlState" : "0A000"
->>>>>>> df0ec567
   },
   "WRITING_JOB_ABORTED" : {
     "message" : [ "Writing job aborted" ],
