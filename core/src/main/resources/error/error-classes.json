{
  "AMBIGUOUS_FIELD_NAME" : {
    "message" : [ "Field name %s is ambiguous and has %s matching fields in the struct." ],
    "sqlState" : "42000"
  },
<<<<<<< HEAD
  "CANNOT_GET_JDBC_TYPE" : {
    "message" : [ "Can't get JDBC type for %s" ],
    "sqlState" : "42000"
  },
  "CANNOT_READ_FOOTER_FOR_FILE" : {
    "message" : [ "Could not read footer for file: %s" ],
    "sqlState" : "42000"
  },
  "CANNOT_TRANSLATE_NON_NULL_VALUE_FOR_FIELD" : {
    "message" : [ "Can't translate non-null value for field %s" ],
    "sqlState" : "0A000"
  },
  "CONCURRENT_QUERY_ERROR" : {
=======
  "CANNOT_CAST_DATATYPE" : {
    "message" : [ "Cannot cast %s to %s." ],
    "sqlState" : "22005"
  },
  "CANNOT_CHANGE_DECIMAL_PRECISION" : {
    "message" : [ "%s cannot be represented as Decimal(%s, %s)." ],
    "sqlState" : "22005"
  },
  "CANNOT_EVALUATE_EXPRESSION" : {
    "message" : [ "Cannot evaluate expression: %s" ]
  },
  "CANNOT_GENERATE_CODE_FOR_EXPRESSION" : {
    "message" : [ "Cannot generate code for expression: %s" ]
  },
  "CANNOT_PARSE_DECIMAL" : {
    "message" : [ "Cannot parse decimal" ],
    "sqlState" : "42000"
  },
  "CANNOT_TERMINATE_GENERATOR" : {
    "message" : [ "Cannot terminate expression: %s" ]
  },
  "CAST_CAUSES_OVERFLOW" : {
    "message" : [ "Casting %s to %s causes overflow" ],
    "sqlState" : "22005"
  },
  "CONCURRENT_QUERY" : {
>>>>>>> 04348574
    "message" : [ "Another instance of this query was just started by a concurrent session." ]
  },
  "DATA_TYPE_UNSUPPORTED" : {
    "message" : [ "%s is not supported." ],
    "sqlState" : "0A000"
  },
  "DDL_UNSUPPORTED" : {
    "message" : [ "%s is not supported." ],
    "sqlState" : "0A000"
  },
  "DIVIDE_BY_ZERO" : {
    "message" : [ "divide by zero" ],
    "sqlState" : "22012"
  },
  "DUPLICATE_KEY" : {
    "message" : [ "Found duplicate keys '%s'" ],
    "sqlState" : "23000"
  },
<<<<<<< HEAD
  "EMPTY_OPTION" : {
    "message" : [ "Option `%s` can not be empty." ],
    "sqlState" : "08006"
=======
  "FAILED_EXECUTE_UDF" : {
    "message" : [ "Failed to execute user defined function (%s: (%s) => %s)" ]
>>>>>>> 04348574
  },
  "FAILED_RENAME_PATH" : {
    "message" : [ "Failed to rename %s to %s as destination already exists" ],
    "sqlState" : "22023"
  },
  "FAILED_SET_ORIGINAL_PERMISSION_BACK" : {
    "message" : [ "Failed to set original permission %s back to the created path: %s. Exception: %s" ]
  },
  "FAILED_TO_MERGE_INCOMPATIBLE_SCHEMAS" : {
    "message" : [ "Failed to merge incompatible schemas %s and %s" ],
    "sqlState" : "42000"
  },
  "FOUND_DUPLICATE_FIELD_IN_CASE_INSENSITIVE_MODE" : {
    "message" : [ "Found duplicate field(s) \"%s\": %s in case-insensitive mode" ],
    "sqlState" : "42000"
  },
  "GROUPING_COLUMN_MISMATCH" : {
    "message" : [ "Column of grouping (%s) can't be found in grouping columns %s" ],
    "sqlState" : "42000"
  },
  "GROUPING_ID_COLUMN_MISMATCH" : {
    "message" : [ "Columns of grouping_id (%s) does not match grouping columns (%s)" ],
    "sqlState" : "42000"
  },
  "GROUPING_SIZE_LIMIT_EXCEEDED" : {
    "message" : [ "Grouping sets size cannot be greater than %s" ]
  },
  "IF_PARTITION_NOT_EXISTS_UNSUPPORTED" : {
    "message" : [ "Cannot write, IF NOT EXISTS is not supported for table: %s" ]
  },
  "INCOMPARABLE_PIVOT_COLUMN" : {
    "message" : [ "Invalid pivot column '%s'. Pivot columns must be comparable." ],
    "sqlState" : "42000"
  },
  "INCOMPATIBLE_DATASOURCE_REGISTER" : {
    "message" : [ "Detected an incompatible DataSourceRegister. Please remove the incompatible library from classpath or upgrade it. Error: %s" ]
  },
  "INDEX_OUT_OF_BOUNDS" : {
    "message" : [ "Index %s must be between 0 and the length of the ArrayData." ],
    "sqlState" : "22023"
  },
<<<<<<< HEAD
  "INPUT_FILTER_NOT_FULLY_CONVERTIBLE" : {
    "message" : [ "The input filter of %s should be fully convertible." ],
    "sqlState" : "42000"
=======
  "INVALID_ARRAY_INDEX" : {
    "message" : [ "Invalid index: %s, numElements: %s" ]
>>>>>>> 04348574
  },
  "INVALID_FIELD_NAME" : {
    "message" : [ "Field name %s is invalid: %s is not a struct." ],
    "sqlState" : "42000"
  },
  "INVALID_FRACTION_OF_SECOND" : {
    "message" : [ "The fraction of sec must be zero. Valid range is [0, 60]." ],
    "sqlState" : "22023"
  },
<<<<<<< HEAD
  "INVALID_JDBC_NUM_PARTITIONS" : {
    "message" : [ "Invalid value `%s` for parameter `%s` in table writing via JDBC. The minimum value is 1." ],
    "sqlState" : "42000"
  },
  "INVALID_JDBC_TRANSACTION_ISOLATION_LEVEL" : {
    "message" : [ "Invalid value `%s` for parameter `%s`. This can be `NONE`, `READ_UNCOMMITTED`, `READ_COMMITTED`, `REPEATABLE_READ` or `SERIALIZABLE`." ],
=======
  "INVALID_INPUT_SYNTAX_FOR_NUMERIC_TYPE" : {
    "message" : [ "invalid input syntax for type numeric: %s" ],
>>>>>>> 04348574
    "sqlState" : "42000"
  },
  "INVALID_JSON_SCHEMA_MAPTYPE" : {
    "message" : [ "Input schema %s can only contain StringType as a key type for a MapType." ]
  },
  "LOGICAL_HINT_OPERATOR_NOT_REMOVED_DURING_ANALYSIS" : {
    "message" : [ "Internal error: logical hint operator should have been removed during analysis" ]
  },
  "MAP_KEY_DOES_NOT_EXIST" : {
    "message" : [ "Key %s does not exist." ]
  },
  "MISSING_COLUMN" : {
    "message" : [ "cannot resolve '%s' given input columns: [%s]" ],
    "sqlState" : "42000"
  },
  "MISSING_JDBC_TABLE_NAME_AND_QUERY" : {
    "message" : [ "Option '%s' or '%s' is required." ],
    "sqlState" : "08006"
  },
  "MISSING_METHOD" : {
    "message" : [ "A method named \"%s\" is not declared in any enclosing class nor any supertype" ],
    "sqlState" : "42000"
  },
  "MISSING_STATIC_PARTITION_COLUMN" : {
    "message" : [ "Unknown static partition column: %s" ],
    "sqlState" : "42000"
  },
  "NESTED_ARRAYS_UNSUPPORTED" : {
    "message" : [ "Nested arrays unsupported" ],
    "sqlState" : "0A000"
  },
  "NON_LITERAL_PIVOT_VALUES" : {
    "message" : [ "Literal expressions required for pivot values, found '%s'" ],
    "sqlState" : "42000"
  },
  "NON_PARTITION_COLUMN" : {
    "message" : [ "PARTITION clause cannot contain a non-partition column name: %s" ],
    "sqlState" : "42000"
  },
  "OPERATING_ON_CANONICALIZATION_PLAN" : {
    "message" : [ "Operating on canonicalization plan" ]
  },
  "PIVOT_VALUE_DATA_TYPE_MISMATCH" : {
    "message" : [ "Invalid pivot value '%s': value data type %s does not match pivot column data type %s" ],
    "sqlState" : "42000"
  },
  "RENAME_SRC_PATH_NOT_FOUND" : {
    "message" : [ "Failed to rename as %s was not found" ],
    "sqlState" : "22023"
  },
  "ROW_FROM_CSV_PARSER_NOT_EXPECTED" : {
    "message" : [ "Expected one row from CSV parser." ],
    "sqlState" : "42000"
  },
  "SECOND_FUNCTION_ARGUMENT_NOT_INTEGER" : {
    "message" : [ "The second argument of '%s' function needs to be an integer." ],
    "sqlState" : "22023"
  },
  "UNABLE_TO_ACQUIRE_MEMORY" : {
    "message" : [ "Unable to acquire %s bytes of memory, got %s" ]
  },
  "UNRECOGNIZED_SQL_TYPE" : {
    "message" : [ "Unrecognized SQL type %s" ],
    "sqlState" : "42000"
  },
<<<<<<< HEAD
  "UNSUPPORTED_ARRAY_ELEMENT_TYPE_BASED_ON_BINARY" : {
    "message" : [ "Unsupported array element type %s based on binary" ],
    "sqlState" : "0A000"
  },
  "UNSUPPORTED_JDBC_TYPE" : {
    "message" : [ "Unsupported type %s" ],
=======
  "UNSUPPORTED_CHANGE_COLUMN" : {
    "message" : [ "Please add an implementation for a column change here" ],
    "sqlState" : "0A000"
  },
  "UNSUPPORTED_DATATYPE" : {
    "message" : [ "Unsupported data type %s" ],
>>>>>>> 04348574
    "sqlState" : "0A000"
  },
  "UNSUPPORTED_LITERAL_TYPE" : {
    "message" : [ "Unsupported literal type %s %s" ],
    "sqlState" : "0A000"
  },
<<<<<<< HEAD
  "UNSUPPORTED_OPERATION_FOR_DATA_TYPE" : {
    "message" : [ "DataType: %s" ],
    "sqlState" : "0A000"
=======
  "UNSUPPORTED_SIMPLE_STRING_WITH_NODE_ID" : {
    "message" : [ "%s does not implement simpleStringWithNodeId" ]
>>>>>>> 04348574
  },
  "UNSUPPORTED_TRANSACTION_BY_JDBC_SERVER" : {
    "message" : [ "The target JDBC server does not support transaction and can only support ALTER TABLE with a single action." ],
    "sqlState" : "0A000"
  },
  "WRITING_JOB_ABORTED" : {
    "message" : [ "Writing job aborted" ],
    "sqlState" : "40000"
  }
}<|MERGE_RESOLUTION|>--- conflicted
+++ resolved
@@ -3,21 +3,6 @@
     "message" : [ "Field name %s is ambiguous and has %s matching fields in the struct." ],
     "sqlState" : "42000"
   },
-<<<<<<< HEAD
-  "CANNOT_GET_JDBC_TYPE" : {
-    "message" : [ "Can't get JDBC type for %s" ],
-    "sqlState" : "42000"
-  },
-  "CANNOT_READ_FOOTER_FOR_FILE" : {
-    "message" : [ "Could not read footer for file: %s" ],
-    "sqlState" : "42000"
-  },
-  "CANNOT_TRANSLATE_NON_NULL_VALUE_FOR_FIELD" : {
-    "message" : [ "Can't translate non-null value for field %s" ],
-    "sqlState" : "0A000"
-  },
-  "CONCURRENT_QUERY_ERROR" : {
-=======
   "CANNOT_CAST_DATATYPE" : {
     "message" : [ "Cannot cast %s to %s." ],
     "sqlState" : "22005"
@@ -32,9 +17,19 @@
   "CANNOT_GENERATE_CODE_FOR_EXPRESSION" : {
     "message" : [ "Cannot generate code for expression: %s" ]
   },
+  "CANNOT_GET_JDBC_TYPE" : {
+    "message" : [ "Can't get JDBC type for %s" ]
+  },
   "CANNOT_PARSE_DECIMAL" : {
     "message" : [ "Cannot parse decimal" ],
     "sqlState" : "42000"
+  },
+  "CANNOT_READ_FOOTER_FOR_FILE" : {
+    "message" : [ "Could not read footer for file: %s" ],
+    "sqlState" : "42000"
+  },
+  "CANNOT_TRANSLATE_NON_NULL_VALUE_FOR_FIELD" : {
+    "message" : [ "Can't translate non-null value for field %s" ]
   },
   "CANNOT_TERMINATE_GENERATOR" : {
     "message" : [ "Cannot terminate expression: %s" ]
@@ -44,7 +39,6 @@
     "sqlState" : "22005"
   },
   "CONCURRENT_QUERY" : {
->>>>>>> 04348574
     "message" : [ "Another instance of this query was just started by a concurrent session." ]
   },
   "DATA_TYPE_UNSUPPORTED" : {
@@ -63,14 +57,12 @@
     "message" : [ "Found duplicate keys '%s'" ],
     "sqlState" : "23000"
   },
-<<<<<<< HEAD
   "EMPTY_OPTION" : {
     "message" : [ "Option `%s` can not be empty." ],
     "sqlState" : "08006"
-=======
+  },
   "FAILED_EXECUTE_UDF" : {
     "message" : [ "Failed to execute user defined function (%s: (%s) => %s)" ]
->>>>>>> 04348574
   },
   "FAILED_RENAME_PATH" : {
     "message" : [ "Failed to rename %s to %s as destination already exists" ],
@@ -112,14 +104,12 @@
     "message" : [ "Index %s must be between 0 and the length of the ArrayData." ],
     "sqlState" : "22023"
   },
-<<<<<<< HEAD
   "INPUT_FILTER_NOT_FULLY_CONVERTIBLE" : {
     "message" : [ "The input filter of %s should be fully convertible." ],
     "sqlState" : "42000"
-=======
+  },
   "INVALID_ARRAY_INDEX" : {
     "message" : [ "Invalid index: %s, numElements: %s" ]
->>>>>>> 04348574
   },
   "INVALID_FIELD_NAME" : {
     "message" : [ "Field name %s is invalid: %s is not a struct." ],
@@ -129,17 +119,16 @@
     "message" : [ "The fraction of sec must be zero. Valid range is [0, 60]." ],
     "sqlState" : "22023"
   },
-<<<<<<< HEAD
   "INVALID_JDBC_NUM_PARTITIONS" : {
     "message" : [ "Invalid value `%s` for parameter `%s` in table writing via JDBC. The minimum value is 1." ],
     "sqlState" : "42000"
   },
   "INVALID_JDBC_TRANSACTION_ISOLATION_LEVEL" : {
     "message" : [ "Invalid value `%s` for parameter `%s`. This can be `NONE`, `READ_UNCOMMITTED`, `READ_COMMITTED`, `REPEATABLE_READ` or `SERIALIZABLE`." ],
-=======
+    "sqlState" : "42000"
+  },
   "INVALID_INPUT_SYNTAX_FOR_NUMERIC_TYPE" : {
     "message" : [ "invalid input syntax for type numeric: %s" ],
->>>>>>> 04348574
     "sqlState" : "42000"
   },
   "INVALID_JSON_SCHEMA_MAPTYPE" : {
@@ -157,7 +146,7 @@
   },
   "MISSING_JDBC_TABLE_NAME_AND_QUERY" : {
     "message" : [ "Option '%s' or '%s' is required." ],
-    "sqlState" : "08006"
+    "sqlState" : "22023"
   },
   "MISSING_METHOD" : {
     "message" : [ "A method named \"%s\" is not declared in any enclosing class nor any supertype" ],
@@ -179,7 +168,7 @@
     "message" : [ "PARTITION clause cannot contain a non-partition column name: %s" ],
     "sqlState" : "42000"
   },
-  "OPERATING_ON_CANONICALIZATION_PLAN" : {
+  "CANNOT_OPERATE_ON_CANONICALIZATION_PLAN" : {
     "message" : [ "Operating on canonicalization plan" ]
   },
   "PIVOT_VALUE_DATA_TYPE_MISMATCH" : {
@@ -205,35 +194,32 @@
     "message" : [ "Unrecognized SQL type %s" ],
     "sqlState" : "42000"
   },
-<<<<<<< HEAD
   "UNSUPPORTED_ARRAY_ELEMENT_TYPE_BASED_ON_BINARY" : {
     "message" : [ "Unsupported array element type %s based on binary" ],
     "sqlState" : "0A000"
   },
   "UNSUPPORTED_JDBC_TYPE" : {
     "message" : [ "Unsupported type %s" ],
-=======
+    "sqlState" : "0A000"
+  },
   "UNSUPPORTED_CHANGE_COLUMN" : {
     "message" : [ "Please add an implementation for a column change here" ],
     "sqlState" : "0A000"
   },
   "UNSUPPORTED_DATATYPE" : {
     "message" : [ "Unsupported data type %s" ],
->>>>>>> 04348574
     "sqlState" : "0A000"
   },
   "UNSUPPORTED_LITERAL_TYPE" : {
     "message" : [ "Unsupported literal type %s %s" ],
     "sqlState" : "0A000"
   },
-<<<<<<< HEAD
   "UNSUPPORTED_OPERATION_FOR_DATA_TYPE" : {
-    "message" : [ "DataType: %s" ],
-    "sqlState" : "0A000"
-=======
+    "message" : [ "Unsupported operation for data type: %s" ],
+    "sqlState" : "0A000"
+  },
   "UNSUPPORTED_SIMPLE_STRING_WITH_NODE_ID" : {
     "message" : [ "%s does not implement simpleStringWithNodeId" ]
->>>>>>> 04348574
   },
   "UNSUPPORTED_TRANSACTION_BY_JDBC_SERVER" : {
     "message" : [ "The target JDBC server does not support transaction and can only support ALTER TABLE with a single action." ],
