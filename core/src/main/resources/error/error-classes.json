--- conflicted
+++ resolved
@@ -7,51 +7,9 @@
     "message" : [ "Field name %s is ambiguous and has %s matching fields in the struct." ],
     "sqlState" : "42000"
   },
-<<<<<<< HEAD
   "BATCH_METADATA_FILE_NOT_FOUND" : {
     "message" : [ "Unable to find batch %s" ]
   },
-  "CANNOT_CLONE_OR_COPY_READ_ONLY_SQL_CONF" : {
-    "message" : [ "Cannot clone/copy ReadOnlySQLConf." ],
-    "sqlState" : "42000"
-  },
-  "CANNOT_EXECUTE_STREAMING_RELATION_EXEC" : {
-    "message" : [ "StreamingRelationExec cannot be executed" ],
-    "sqlState" : "42000"
-  },
-  "CANNOT_GET_EVENT_TIME_WATERMARK" : {
-    "message" : [ "Cannot get event time watermark timestamp without setting watermark before [map|flatMap]GroupsWithState" ],
-    "sqlState" : "42000"
-  },
-  "CANNOT_GET_SQL_CONF_IN_SCHEDULER_EVENT_LOOP_THREAD" : {
-    "message" : [ "Cannot get SQLConf inside scheduler event loop thread." ]
-  },
-  "CANNOT_INSTANTIATE_ABSTRACT_CATALOG_PLUGIN_CLASS" : {
-    "message" : [ "Cannot instantiate abstract catalog plugin class for catalog '%s': %s" ],
-    "sqlState" : "42000"
-  },
-  "CANNOT_MUTATE_READ_ONLY_SQL_CONF" : {
-    "message" : [ "Cannot mutate ReadOnlySQLConf." ],
-    "sqlState" : "42000"
-  },
-  "CANNOT_SET_TIMEOUT_TIMESTAMP" : {
-    "message" : [ "Cannot set timeout timestamp without enabling event time timeout in [map|flatMapGroupsWithState" ],
-    "sqlState" : "42000"
-  },
-  "CATALOG_PLUGIN_CLASS_NOT_FOUND" : {
-    "message" : [ "Catalog '%s' plugin class not found: spark.sql.catalog.%s is not defined" ],
-    "sqlState" : "42000"
-  },
-  "CATALOG_PLUGIN_CLASS_NOT_FOUND_FOR_CATALOG" : {
-    "message" : [ "Cannot find catalog plugin class for catalog '%s': %s" ],
-    "sqlState" : "42000"
-  },
-  "CATALOG_PLUGIN_CLASS_NOT_IMPLEMENTED" : {
-    "message" : [ "Plugin class for catalog '%s' does not implement CatalogPlugin: %s" ],
-    "sqlState" : "42000"
-  },
-  "CONCURRENT_QUERY_ERROR" : {
-=======
   "CANNOT_CAST_DATATYPE" : {
     "message" : [ "Cannot cast %s to %s." ],
     "sqlState" : "22005"
@@ -60,14 +18,41 @@
     "message" : [ "%s cannot be represented as Decimal(%s, %s)." ],
     "sqlState" : "22005"
   },
+  "CANNOT_CLONE_OR_COPY_READ_ONLY_SQL_CONF" : {
+    "message" : [ "Cannot clone/copy ReadOnlySQLConf." ],
+    "sqlState" : "0A000"
+  },
   "CANNOT_EVALUATE_EXPRESSION" : {
     "message" : [ "Cannot evaluate expression: %s" ]
   },
+  "CANNOT_EXECUTE_STREAMING_RELATION_EXEC" : {
+    "message" : [ "StreamingRelationExec cannot be executed" ]
+  },
   "CANNOT_GENERATE_CODE_FOR_EXPRESSION" : {
     "message" : [ "Cannot generate code for expression: %s" ]
   },
+  "CANNOT_GET_EVENT_TIME_WATERMARK" : {
+    "message" : [ "Cannot get event time watermark timestamp without setting watermark before [map|flatMap]GroupsWithState" ],
+    "sqlState" : "0A000"
+  },
+  "CANNOT_GET_SQL_CONF_IN_SCHEDULER_EVENT_LOOP_THREAD" : {
+    "message" : [ "Cannot get SQLConf inside scheduler event loop thread." ],
+    "sqlState" : "0A000"
+  },
+  "CANNOT_INSTANTIATE_ABSTRACT_CATALOG_PLUGIN_CLASS" : {
+    "message" : [ "Cannot instantiate abstract catalog plugin class for catalog '%s': %s" ],
+    "sqlState" : "0A000"
+  },
+  "CANNOT_MUTATE_READ_ONLY_SQL_CONF" : {
+    "message" : [ "Cannot mutate ReadOnlySQLConf." ],
+    "sqlState" : "0A000"
+  },
   "CANNOT_PARSE_DECIMAL" : {
     "message" : [ "Cannot parse decimal" ],
+    "sqlState" : "42000"
+  },
+  "CANNOT_SET_TIMEOUT_TIMESTAMP" : {
+    "message" : [ "Cannot set timeout timestamp without enabling event time timeout in [map|flatMapGroupsWithState]" ],
     "sqlState" : "42000"
   },
   "CANNOT_TERMINATE_GENERATOR" : {
@@ -77,8 +62,19 @@
     "message" : [ "Casting %s to %s causes overflow" ],
     "sqlState" : "22005"
   },
+  "CATALOG_PLUGIN_CLASS_NOT_FOUND" : {
+    "message" : [ "Catalog '%s' plugin class not found: spark.sql.catalog.%s is not defined" ],
+    "sqlState" : "3D000"
+  },
+  "CATALOG_PLUGIN_CLASS_NOT_FOUND_FOR_CATALOG" : {
+    "message" : [ "Cannot find catalog plugin class for catalog '%s': %s" ],
+    "sqlState" : "42000"
+  },
+  "CATALOG_PLUGIN_CLASS_NOT_IMPLEMENTED" : {
+    "message" : [ "Plugin class for catalog '%s' does not implement CatalogPlugin: %s" ],
+    "sqlState" : "42000"
+  },
   "CONCURRENT_QUERY" : {
->>>>>>> 7ac0a2c3
     "message" : [ "Another instance of this query was just started by a concurrent session." ]
   },
   "DIVIDE_BY_ZERO" : {
@@ -99,10 +95,10 @@
   "FAILED_SET_ORIGINAL_PERMISSION_BACK" : {
     "message" : [ "Failed to set original permission %s back to the created path: %s. Exception: %s" ]
   },
-  "FAILED_TO_CALL_PUBLIC_NO_ARG_CONSTRUCTOR_FOR_CONSTRUCTOR" : {
+  "FAILED_TO_CALL_PUBLIC_NO_ARG_CONSTRUCTOR_FOR_CATALOG" : {
     "message" : [ "Failed to call public no-arg constructor for catalog '%s': %s" ]
   },
-  "FAILED_TO_FIND_PUBLIC_NO_ARG_CONSTRUCTOR_FOR_CONSTRUCTOR" : {
+  "FAILED_TO_FIND_PUBLIC_NO_ARG_CONSTRUCTOR_FOR_CATALOG" : {
     "message" : [ "Failed to find public no-arg constructor for catalog '%s': %s" ]
   },
   "FAILED_TO_INSTANTIATE_CONSTRUCTOR_FOR_CATALOG" : {
@@ -151,21 +147,19 @@
   "INVALID_JSON_SCHEMA_MAPTYPE" : {
     "message" : [ "Input schema %s can only contain StringType as a key type for a MapType." ]
   },
-<<<<<<< HEAD
   "INVALID_STREAMING_OUTPUT_MODE" : {
     "message" : [ "Invalid output mode: %s" ],
     "sqlState" : "42000"
   },
+  "LOGICAL_HINT_OPERATOR_NOT_REMOVED_DURING_ANALYSIS" : {
+    "message" : [ "Internal error: logical hint operator should have been removed during analysis" ]
+  },
+  "MAP_KEY_DOES_NOT_EXIST" : {
+    "message" : [ "Key %s does not exist." ]
+  },
   "MICRO_BATCH_UNSUPPORTED_BY_DATA_SOURCE" : {
     "message" : [ "Data source %s does not support microbatch processing." ],
     "sqlState" : "0A000"
-=======
-  "LOGICAL_HINT_OPERATOR_NOT_REMOVED_DURING_ANALYSIS" : {
-    "message" : [ "Internal error: logical hint operator should have been removed during analysis" ]
-  },
-  "MAP_KEY_DOES_NOT_EXIST" : {
-    "message" : [ "Key %s does not exist." ]
->>>>>>> 7ac0a2c3
   },
   "MISSING_COLUMN" : {
     "message" : [ "cannot resolve '%s' given input columns: [%s]" ],
@@ -191,8 +185,8 @@
     "message" : [ "PARTITION clause cannot contain a non-partition column name: %s" ],
     "sqlState" : "42000"
   },
-  "NO_SUCH_ELEMENT_EXCEPTION" : {
-    "message" : [ "%s" ]
+  "NO_SUCH_ELEMENT" : {
+    "message" : [ "No such element %s" ]
   },
   "PIVOT_VALUE_DATA_TYPE_MISMATCH" : {
     "message" : [ "Invalid pivot value '%s': value data type %s does not match pivot column data type %s" ],
